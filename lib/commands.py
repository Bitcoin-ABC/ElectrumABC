--- conflicted
+++ resolved
@@ -105,11 +105,7 @@
             result = f(*args, **{'password':password})
         else:
             result = f(*args)
-<<<<<<< HEAD
-        
-=======
-
->>>>>>> 091e7b8d
+
         if self._callback:
             self._callback()
         return result
@@ -409,11 +405,7 @@
         sig = base64.b64decode(signature)
         return bitcoin.verify_message(address, sig, message)
 
-<<<<<<< HEAD
-    def _mktx(self, outputs, fee, change_addr, domain, nocheck, unsigned, password):
-=======
-    def _mktx(self, outputs, fee, change_addr, domain, nocheck, unsigned, rbf, password, locktime=None):
->>>>>>> 091e7b8d
+    def _mktx(self, outputs, fee, change_addr, domain, nocheck, unsigned, password, locktime=None):
         self.nocheck = nocheck
         change_addr = self._resolver(change_addr)
         domain = None if domain is None else map(self._resolver, domain)
@@ -425,47 +417,26 @@
 
         coins = self.wallet.get_spendable_coins(domain, self.config)
         tx = self.wallet.make_unsigned_transaction(coins, final_outputs, self.config, fee, change_addr)
-<<<<<<< HEAD
-=======
-        if locktime != None: 
+        if locktime != None:
             tx.locktime = locktime
-        if rbf:
-            tx.set_rbf(True)
->>>>>>> 091e7b8d
         if not unsigned:
             self.wallet.sign_transaction(tx, password)
         return tx
 
     @command('wp')
-<<<<<<< HEAD
-    def payto(self, destination, amount, tx_fee=None, from_addr=None, change_addr=None, nocheck=False, unsigned=False, password=None):
+    def payto(self, destination, amount, tx_fee=None, from_addr=None, change_addr=None, nocheck=False, unsigned=False, password=None, locktime=None):
         """Create a transaction. """
         tx_fee = satoshis(tx_fee)
         domain = [from_addr] if from_addr else None
-        tx = self._mktx([(destination, amount)], tx_fee, change_addr, domain, nocheck, unsigned, password)
+        tx = self._mktx([(destination, amount)], tx_fee, change_addr, domain, nocheck, unsigned, password, locktime)
         return tx.as_dict()
 
     @command('wp')
-    def paytomany(self, outputs, tx_fee=None, from_addr=None, change_addr=None, nocheck=False, unsigned=False, password=None):
+    def paytomany(self, outputs, tx_fee=None, from_addr=None, change_addr=None, nocheck=False, unsigned=False, password=None, locktime=None):
         """Create a multi-output transaction. """
         tx_fee = satoshis(tx_fee)
         domain = [from_addr] if from_addr else None
-        tx = self._mktx(outputs, tx_fee, change_addr, domain, nocheck, unsigned, password)
-=======
-    def payto(self, destination, amount, tx_fee=None, from_addr=None, change_addr=None, nocheck=False, unsigned=False, rbf=False, password=None, locktime=None):
-        """Create a transaction. """
-        tx_fee = satoshis(tx_fee)
-        domain = [from_addr] if from_addr else None
-        tx = self._mktx([(destination, amount)], tx_fee, change_addr, domain, nocheck, unsigned, rbf, password, locktime)
-        return tx.as_dict()
-
-    @command('wp')
-    def paytomany(self, outputs, tx_fee=None, from_addr=None, change_addr=None, nocheck=False, unsigned=False, rbf=False, password=None, locktime=None):
-        """Create a multi-output transaction. """
-        tx_fee = satoshis(tx_fee)
-        domain = [from_addr] if from_addr else None
-        tx = self._mktx(outputs, tx_fee, change_addr, domain, nocheck, unsigned, rbf, password, locktime)
->>>>>>> 091e7b8d
+        tx = self._mktx(outputs, tx_fee, change_addr, domain, nocheck, unsigned, password, locktime)
         return tx.as_dict()
 
     @command('w')
@@ -735,11 +706,7 @@
     'gap_limit':   ("-G", "--gap",         "Gap limit"),
     'privkey':     (None, "--privkey",     "Private key. Set to '?' to get a prompt."),
     'unsigned':    ("-u", "--unsigned",    "Do not sign transaction"),
-<<<<<<< HEAD
-=======
-    'rbf':         (None, "--rbf",         "Replace-by-fee transaction"),
     'locktime':    (None, "--locktime",    "Set locktime block number"),
->>>>>>> 091e7b8d
     'domain':      ("-D", "--domain",      "List of addresses"),
     'memo':        ("-m", "--memo",        "Description of the request"),
     'expiration':  (None, "--expiration",  "Time in seconds"),
