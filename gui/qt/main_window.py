#!/usr/bin/env python
#
# Electrum - lightweight Bitcoin client
# Copyright (C) 2012 thomasv@gitorious
#
# Permission is hereby granted, free of charge, to any person
# obtaining a copy of this software and associated documentation files
# (the "Software"), to deal in the Software without restriction,
# including without limitation the rights to use, copy, modify, merge,
# publish, distribute, sublicense, and/or sell copies of the Software,
# and to permit persons to whom the Software is furnished to do so,
# subject to the following conditions:
#
# The above copyright notice and this permission notice shall be
# included in all copies or substantial portions of the Software.
#
# THE SOFTWARE IS PROVIDED "AS IS", WITHOUT WARRANTY OF ANY KIND,
# EXPRESS OR IMPLIED, INCLUDING BUT NOT LIMITED TO THE WARRANTIES OF
# MERCHANTABILITY, FITNESS FOR A PARTICULAR PURPOSE AND
# NONINFRINGEMENT. IN NO EVENT SHALL THE AUTHORS OR COPYRIGHT HOLDERS
# BE LIABLE FOR ANY CLAIM, DAMAGES OR OTHER LIABILITY, WHETHER IN AN
# ACTION OF CONTRACT, TORT OR OTHERWISE, ARISING FROM, OUT OF OR IN
# CONNECTION WITH THE SOFTWARE OR THE USE OR OTHER DEALINGS IN THE
# SOFTWARE.

import re
import sys, time, threading
import os, json, traceback
import shutil
import weakref
import webbrowser
import csv
from decimal import Decimal
import base64
from functools import partial

from PyQt5.QtGui import *
from PyQt5.QtCore import *
import PyQt5.QtCore as QtCore

from PyQt5.QtWidgets import *

from electroncash import keystore
from electroncash.address import Address, ScriptOutput
from electroncash.bitcoin import COIN, TYPE_ADDRESS, TYPE_SCRIPT
from electroncash.networks import NetworkConstants
from electroncash.plugins import run_hook
from electroncash.i18n import _
from electroncash.util import (format_time, format_satoshis, PrintError,
                           format_satoshis_plain, format_satoshis_plain_nofloat, 
                           NotEnoughFunds, NotEnoughFundsSlp, ExcessiveFee,
                           UserCancelled, bh2u, bfh, format_fee_satoshis, Weak,
                           print_error)
import electroncash.web as web
from electroncash import Transaction
from electroncash import util, bitcoin, commands
from electroncash import paymentrequest
from electroncash.wallet import Multisig_Wallet, sweep_preparations
try:
    from electroncash.plot import plot_history
except:
    plot_history = None
import electroncash.web as web

from .amountedit import AmountEdit, BTCAmountEdit, MyLineEdit, BTCkBEdit, BTCSatsByteEdit
from .qrcodewidget import QRCodeWidget, QRDialog
from .qrtextedit import ShowQRTextEdit, ScanQRTextEdit
from .transaction_dialog import show_transaction
from .fee_slider import FeeSlider

from .util import *

import electroncash.slp as slp
from electroncash import slp_validator_0x01
from .amountedit import SLPAmountEdit
from electroncash.util import format_satoshis_nofloat
from .slp_create_token_genesis_dialog import SlpCreateTokenGenesisDialog
from .bfp_download_file_dialog import BfpDownloadFileDialog
from .bfp_upload_file_dialog import BitcoinFilesUploadDialog

class StatusBarButton(QPushButton):
    def __init__(self, icon, tooltip, func):
        QPushButton.__init__(self, icon, '')
        self.setToolTip(tooltip)
        self.setFlat(True)
        self.setMaximumWidth(25)
        self.clicked.connect(self.onPress)
        self.func = func
        self.setIconSize(QSize(25,25))

    def onPress(self, checked=False):
        '''Drops the unwanted PyQt5 "checked" argument'''
        self.func()

    def keyPressEvent(self, e):
        if e.key() == Qt.Key_Return:
            self.func()

from electroncash.paymentrequest import PR_PAID


class ElectrumWindow(QMainWindow, MessageBoxMixin, PrintError):

    # Note: self.clean_up_connections automatically detects signals named XXX_signal and disconnects them on window close.
    payment_request_ok_signal = pyqtSignal()
    payment_request_error_signal = pyqtSignal()
    notify_transactions_signal = pyqtSignal()
    new_fx_quotes_signal = pyqtSignal()
    new_fx_history_signal = pyqtSignal()
    network_signal = pyqtSignal(str, object)
    alias_received_signal = pyqtSignal()
    computing_privkeys_signal = pyqtSignal()
    show_privkeys_signal = pyqtSignal()
    cashaddr_toggled_signal = pyqtSignal()
    slp_validity_signal = pyqtSignal(object, object)
    history_updated_signal = pyqtSignal()
    labels_updated_signal = pyqtSignal() # note this signal occurs when an explicit update_labels() call happens. Interested GUIs should also listen for history_updated_signal as well which also indicates labels may have changed.

    def __init__(self, gui_object, wallet):
        QMainWindow.__init__(self)

        self.gui_object = gui_object
        self.config = config = gui_object.config

        # If using SLP for the first time, turn it on by default.
        slp_in_config=self.config.get('enable_slp')
        if slp_in_config is None or slp_in_config == "":
            self.toggle_cashaddr(2, True)            
            self.config.set_key('enable_slp', True)
            self.config.set_key('show_slp_history_tab',True)
            self.config.set_key('show_tokens_tab',True) 

        #self.setup_exception_hook()
        self.network = gui_object.daemon.network
        self.fx = gui_object.daemon.fx
        self.invoices = wallet.invoices
        self.contacts = wallet.contacts
        self.tray = gui_object.tray
        self.app = gui_object.app
        self.cleaned_up = False
        self.is_max = False
        self.payment_request = None
        self.checking_accounts = False
        self.qr_window = None
        self.not_enough_funds = False
        self.not_enough_funds_slp = False
        self.op_return_toolong = False
        self.internalpluginsdialog = None
        self.externalpluginsdialog = None
        self.require_fee_update = False
        self.tx_notifications = []
        self.tl_windows = []
        self.tx_external_keypairs = {}
<<<<<<< HEAD
        Address.show_cashaddr(config.get('addr_format', 0))
=======

        Address.show_cashaddr(config.get('show_cashaddr', True))
>>>>>>> 5f6799c9

        self.create_status_bar()
        self.need_update = threading.Event()
        self.labels_need_update = threading.Event()

        self.decimal_point = config.get('decimal_point', 8)
        self.fee_unit = config.get('fee_unit', 0)
        self.num_zeros     = int(config.get('num_zeros',0))

        self.completions = QStringListModel()

        self.tabs = tabs = QTabWidget(self)



        self.send_tab = self.create_send_tab()
        self.receive_tab = self.create_receive_tab()
        self.addresses_tab = self.create_addresses_tab()
        self.utxo_tab = self.create_utxo_tab()
        self.console_tab = self.create_console_tab()
        self.contacts_tab = self.create_contacts_tab()
        self.slp_mgt_tab = self.create_slp_mgt_tab()
        self.converter_tab = self.create_converter_tab()
        self.slp_history_tab = self.create_slp_history_tab()
        tabs.addTab(self.create_history_tab(), QIcon(":icons/tab_history.png"), _('History'))
        tabs.addTab(self.send_tab, QIcon(":icons/tab_send.png"), _('Send'))
        tabs.addTab(self.receive_tab, QIcon(":icons/tab_receive.png"), _('Receive'))

        def add_optional_tab(tabs, tab, icon, description, name, default=False):
            tab.tab_icon = icon
            tab.tab_description = description
            tab.tab_pos = len(tabs)
            tab.tab_name = name
            if self.config.get('show_{}_tab'.format(name), default):
                tabs.addTab(tab, icon, description.replace("&", ""))

        add_optional_tab(tabs, self.addresses_tab, QIcon(":icons/tab_addresses.png"), _("&Addresses"), "addresses")
        add_optional_tab(tabs, self.utxo_tab, QIcon(":icons/tab_coins.png"), _("Co&ins"), "utxo")
        add_optional_tab(tabs, self.contacts_tab, QIcon(":icons/tab_contacts.png"), _("Con&tacts"), "contacts")
        add_optional_tab(tabs, self.slp_mgt_tab, QIcon(":icons/tab_slp_icon.png"), _("Tokens"), "tokens")
        add_optional_tab(tabs, self.converter_tab, QIcon(":icons/tab_converter.png"), _("Address Converter"), "converter", True)
        add_optional_tab(tabs, self.console_tab, QIcon(":icons/tab_console.png"), _("Con&sole"), "console")
        add_optional_tab(tabs, self.slp_history_tab, QIcon(":icons/tab_slp_icon.png"), _("SLP History"), "slp_history", True)


        tabs.setSizePolicy(QSizePolicy.Expanding, QSizePolicy.Expanding)
        self.setCentralWidget(tabs)

        if self.config.get("is_maximized"):
            self.showMaximized()

        self.setWindowIcon(QIcon(":icons/electron-cash.png"))
        self.init_menubar()

        wrtabs = weakref.proxy(tabs)
        QShortcut(QKeySequence("Ctrl+W"), self, self.close)
        QShortcut(QKeySequence("Ctrl+Q"), self, self.close)
        QShortcut(QKeySequence("Ctrl+R"), self, self.update_wallet)
        QShortcut(QKeySequence("Ctrl+PgUp"), self, lambda: wrtabs.setCurrentIndex((wrtabs.currentIndex() - 1)%wrtabs.count()))
        QShortcut(QKeySequence("Ctrl+PgDown"), self, lambda: wrtabs.setCurrentIndex((wrtabs.currentIndex() + 1)%wrtabs.count()))

        for i in range(wrtabs.count()):
            QShortcut(QKeySequence("Alt+" + str(i + 1)), self, lambda i=i: wrtabs.setCurrentIndex(i))

        self.cashaddr_toggled_signal.connect(self.update_cashaddr_icon)
        self.payment_request_ok_signal.connect(self.payment_request_ok)
        self.payment_request_error_signal.connect(self.payment_request_error)
        self.notify_transactions_signal.connect(self.notify_transactions)
        self.history_list.setFocus(True)
        self.slp_history_list.setFocus(True)

        # network callbacks
        if self.network:
            self.network_signal.connect(self.on_network_qt)
            interests = ['updated', 'new_transaction', 'status',
                         'banner', 'verified', 'fee']
            # To avoid leaking references to "self" that prevent the
            # window from being GC-ed when closed, callbacks should be
            # methods of this class only, and specifically not be
            # partials, lambdas or methods of subobjects.  Hence...
            self.network.register_callback(self.on_network, interests)
            # set initial message
            self.console.showMessage(self.network.banner)
            self.network.register_callback(self.on_quotes, ['on_quotes'])
            self.network.register_callback(self.on_history, ['on_history'])
            self.new_fx_quotes_signal.connect(self.on_fx_quotes)
            self.new_fx_history_signal.connect(self.on_fx_history)

        # update fee slider in case we missed the callback
        self.fee_slider.update()
        self.load_wallet(wallet)
        gui_object.timer.timeout.connect(self.timer_actions)
        self.fetch_alias()

    def update_token_type_combo(self):
        self.token_type_combo.clear()
        self.token_type_combo.addItem(QIcon(':icons/tab_coins.png'), 'None', None)

        try:
            token_types = self.wallet.token_types
        except AttributeError:
            pass
        else:
            sorted_items = sorted(token_types.items(), key=lambda x:x[1]['name'])
            for token_id,i in sorted_items:
                self.token_type_combo.addItem(QIcon(':icons/tab_slp_icon.png'),i['name'], token_id)

    def on_history(self, b):
        self.new_fx_history_signal.emit()

    @rate_limited(3.0) # Rate limit to no more than once every 3 seconds
    def on_fx_history(self):
        if self.cleaned_up: return
        self.history_list.refresh_headers()
        self.history_list.update()
        self.address_list.update()
        self.history_updated_signal.emit() # inform things like address_dialog that there's a new history

    def on_quotes(self, b):
        self.new_fx_quotes_signal.emit()

    @rate_limited(3.0) # Rate limit to no more than once every 3 seconds
    def on_fx_quotes(self):
        if self.cleaned_up: return
        self.update_status()
        # Refresh edits with the new rate
        edit = self.fiat_send_e if self.fiat_send_e.is_last_edited else self.amount_e
        edit.textEdited.emit(edit.text())
        edit = self.fiat_receive_e if self.fiat_receive_e.is_last_edited else self.receive_amount_e
        edit.textEdited.emit(edit.text())
        # History tab needs updating if it used spot
        if self.fx.history_used_spot:
            self.history_list.update()
            self.history_updated_signal.emit() # inform things like address_dialog that there's a new history

    def toggle_tab(self, tab):
        show = self.tabs.indexOf(tab) == -1
        self.config.set_key('show_{}_tab'.format(tab.tab_name), show)
        item_text = (_("Hide") if show else _("Show")) + " " + tab.tab_description
        tab.menu_action.setText(item_text)
        if show:
            # Find out where to place the tab
            index = len(self.tabs)
            for i in range(len(self.tabs)):
                try:
                    if tab.tab_pos < self.tabs.widget(i).tab_pos:
                        index = i
                        break
                except AttributeError:
                    pass
            self.tabs.insertTab(index, tab, tab.tab_icon, tab.tab_description.replace("&", ""))
        else:
            i = self.tabs.indexOf(tab)
            self.tabs.removeTab(i)

    def push_top_level_window(self, window):
        '''Used for e.g. tx dialog box to ensure new dialogs are appropriately
        parented.  This used to be done by explicitly providing the parent
        window, but that isn't something hardware wallet prompts know.'''
        self.tl_windows.append(window)

    def pop_top_level_window(self, window):
        self.tl_windows.remove(window)

    def top_level_window(self):
        '''Do the right thing in the presence of tx dialog windows'''
        override = self.tl_windows[-1] if self.tl_windows else None
        return self.top_level_window_recurse(override)

    def diagnostic_name(self):
        return "%s/%s" % (PrintError.diagnostic_name(self),
                          self.wallet.basename() if self.wallet else "None")

    def is_hidden(self):
        return self.isMinimized() or self.isHidden()

    def show_or_hide(self):
        if self.is_hidden():
            self.bring_to_top()
        else:
            self.hide()

    def bring_to_top(self):
        self.show()
        self.raise_()

    def on_error(self, exc_info):
        if not isinstance(exc_info[1], UserCancelled):
            try:
                traceback.print_exception(*exc_info)
            except OSError:
                # Issue #662, user got IO error.
                # We want them to still get the error displayed to them.
                pass
            self.show_error(str(exc_info[1]))

    def on_network(self, event, *args):
        if event == 'updated':
            self.need_update.set()

        elif event == 'new_transaction':
            tx, wallet = args
            if wallet == self.wallet: # filter out tx's not for this wallet
                self.tx_notifications.append(tx)
                self.notify_transactions_signal.emit()
        elif event in ['status', 'banner', 'verified', 'fee']:
            # Handle in GUI thread
            self.network_signal.emit(event, args)
        else:
            self.print_error("unexpected network message:", event, args)

    def on_network_qt(self, event, args=None):
        if self.cleaned_up: return
        # Handle a network message in the GUI thread
        if event == 'status':
            self.update_status()
        elif event == 'banner':
            self.console.showMessage(args[0])
        elif event == 'verified':
            self.history_list.update_item(*args)
            self.slp_history_list.update_item_netupdate(*args)
        elif event == 'fee':
            pass
        else:
            self.print_error("unexpected network_qt signal:", event, args)

    def fetch_alias(self):
        self.alias_info = None
        alias = self.config.get('alias')
        if alias:
            alias = str(alias)
            def f():
                self.alias_info = self.contacts.resolve_openalias(alias)
                self.alias_received_signal.emit()
            t = threading.Thread(target=f)
            t.setDaemon(True)
            t.start()

    def close_wallet(self):
        if self.wallet:
            self.print_error('close_wallet', self.wallet.storage.path)
            self.wallet.thread = None

        run_hook('close_wallet', self.wallet)

    def load_wallet(self, wallet):
        wallet.thread = TaskThread(self, self.on_error)
        self.wallet = wallet
        self.wallet.ui_emit_validity_updated = self.slp_validity_signal.emit
        self.update_recently_visited(wallet.storage.path)
        # address used to create a dummy transaction and estimate transaction fee
        self.history_list.update()
        self.address_list.update()
        self.utxo_list.update()
        self.need_update.set()
        # Once GUI has been initialized check if we want to announce something since the callback has been called before the GUI was initialized
        self.notify_transactions()
        # update menus
        self.seed_menu.setEnabled(self.wallet.has_seed())
        self.update_lock_icon()
        self.update_buttons_on_seed()
        self.update_console()
        self.clear_receive_tab()
        self.request_list.update()

        # Set up SLP proxy here -- needs to be done before wallet.enable_slp is called.
        slp_validator_0x01.setup_config(self.config)

        if self.config.get('enable_slp'):
            self.wallet.enable_slp()
            self.slp_history_list.update()
            self.token_list.update()
        else:
            self.wallet.disable_slp()
        self.update_token_type_combo()

        self.tabs.show()
        self.init_geometry()
        if self.config.get('hide_gui') and self.gui_object.tray.isVisible():
            self.hide()
        else:
            self.show()
        self.watching_only_changed()
        self.history_updated_signal.emit() # inform things like address_dialog that there's a new history
        run_hook('load_wallet', wallet, self)

    def init_geometry(self):
        winpos = self.wallet.storage.get("winpos-qt")
        try:
            screen = self.app.desktop().screenGeometry()
            assert screen.contains(QRect(*winpos))
            self.setGeometry(*winpos)
        except:
            self.print_error("using default geometry")
            self.setGeometry(100, 100, 840, 400)

    def watching_only_changed(self):
        title = '%s %s  -  %s' % (NetworkConstants.TITLE,
                                  self.wallet.electrum_version,
                                  self.wallet.basename())
        extra = [self.wallet.storage.get('wallet_type', '?')]
        if self.wallet.is_watching_only():
            self.warn_if_watching_only()
            extra.append(_('watching only'))
        title += '  [%s]'% ', '.join(extra)
        self.setWindowTitle(title)
        self.password_menu.setEnabled(self.wallet.can_change_password())
        self.import_privkey_menu.setVisible(self.wallet.can_import_privkey())
        self.import_address_menu.setVisible(self.wallet.can_import_address())
        self.export_menu.setEnabled(self.wallet.can_export())

    def warn_if_watching_only(self):
        if self.wallet.is_watching_only():
            msg = ' '.join([
                _("This wallet is watching-only."),
                _("This means you will not be able to spend Bitcoin Cash with it."),
                _("Make sure you own the seed phrase or the private keys, before you request Bitcoin Cash to be sent to this wallet.")
            ])
            self.show_warning(msg, title=_('Information'))

    def open_wallet(self):
        try:
            wallet_folder = self.get_wallet_folder()
        except FileNotFoundError as e:
            self.show_error(str(e))
            return
        if not os.path.exists(wallet_folder):
            wallet_folder = None
        filename, __ = QFileDialog.getOpenFileName(self, "Select your wallet file", wallet_folder)
        if not filename:
            return
        self.gui_object.new_window(filename)


    def backup_wallet(self):
        path = self.wallet.storage.path
        wallet_folder = os.path.dirname(path)
        filename, __ = QFileDialog.getSaveFileName(self, _('Enter a filename for the copy of your wallet'), wallet_folder)
        if not filename:
            return

        new_path = os.path.join(wallet_folder, filename)
        if new_path != path:
            try:
                # Copy file contents
                shutil.copyfile(path, new_path)

                # Copy file attributes if possible
                # (not supported on targets like Flatpak documents)
                try:
                    shutil.copystat(path, new_path)
                except (IOError, os.error):
                    pass

                self.show_message(_("A copy of your wallet file was created in")+" '%s'" % str(new_path), title=_("Wallet backup created"))
            except (IOError, os.error) as reason:
                self.show_critical(_("Electron Cash was unable to copy your wallet file to the specified location.") + "\n" + str(reason), title=_("Unable to create backup"))

    def update_recently_visited(self, filename):
        recent = self.config.get('recently_open', [])
        try:
            sorted(recent)
        except:
            recent = []
        if filename in recent:
            recent.remove(filename)
        recent.insert(0, filename)
        recent2 = []
        for k in recent:
            if os.path.exists(k):
                recent2.append(k)
        recent = recent2[:5]
        self.config.set_key('recently_open', recent)
        self.recently_visited_menu.clear()
        gui_object = self.gui_object
        for i, k in enumerate(sorted(recent)):
            b = os.path.basename(k)
            def loader(k):
                return lambda: gui_object.new_window(k)
            self.recently_visited_menu.addAction(b, loader(k)).setShortcut(QKeySequence("Ctrl+%d"%(i+1)))
        self.recently_visited_menu.setEnabled(len(recent))

    def get_wallet_folder(self):
        return os.path.dirname(os.path.abspath(self.config.get_wallet_path()))

    def new_wallet(self):
        try:
            wallet_folder = self.get_wallet_folder()
        except FileNotFoundError as e:
            self.show_error(str(e))
            return
        i = 1
        while True:
            filename = "wallet_%d" % i
            if filename in os.listdir(wallet_folder):
                i += 1
            else:
                break
        full_path = os.path.join(wallet_folder, filename)
        self.gui_object.start_new_window(full_path, None)

    def init_menubar(self):
        menubar = QMenuBar()

        file_menu = menubar.addMenu(_("&File"))
        self.recently_visited_menu = file_menu.addMenu(_("&Recently open"))
        file_menu.addAction(_("&Open"), self.open_wallet).setShortcut(QKeySequence.Open)
        file_menu.addAction(_("&New/Restore"), self.new_wallet).setShortcut(QKeySequence.New)
        file_menu.addAction(_("&Save Copy"), self.backup_wallet).setShortcut(QKeySequence.SaveAs)
        file_menu.addAction(_("Delete"), self.remove_wallet)
        file_menu.addSeparator()
        file_menu.addAction(_("&Quit"), self.close)

        wallet_menu = menubar.addMenu(_("&Wallet"))
        wallet_menu.addAction(_("&Information"), self.show_master_public_keys)
        wallet_menu.addSeparator()
        self.password_menu = wallet_menu.addAction(_("&Password"), self.change_password_dialog)
        self.seed_menu = wallet_menu.addAction(_("&Seed"), self.show_seed_dialog)
        self.private_keys_menu = wallet_menu.addMenu(_("&Private keys"))
        self.private_keys_menu.addAction(_("&Sweep"), self.sweep_key_dialog)
        self.import_privkey_menu = self.private_keys_menu.addAction(_("&Import"), self.do_import_privkey)
        self.export_menu = self.private_keys_menu.addAction(_("&Export"), self.export_privkeys_dialog)
        self.import_address_menu = wallet_menu.addAction(_("Import addresses"), self.import_addresses)
        wallet_menu.addSeparator()

        labels_menu = wallet_menu.addMenu(_("&Labels"))
        labels_menu.addAction(_("&Import"), self.do_import_labels)
        labels_menu.addAction(_("&Export"), self.do_export_labels)
        contacts_menu = wallet_menu.addMenu(_("Contacts"))
        contacts_menu.addAction(_("&New"), self.new_contact_dialog)
        contacts_menu.addAction(_("Import"), lambda: self.contact_list.import_contacts())
        invoices_menu = wallet_menu.addMenu(_("Invoices"))
        invoices_menu.addAction(_("Import"), lambda: self.invoice_list.import_invoices())
        hist_menu = wallet_menu.addMenu(_("&History"))
        hist_menu.addAction("Plot", self.plot_history_dialog).setEnabled(plot_history is not None)
        hist_menu.addAction("Export", self.export_history_dialog)

        wallet_menu.addSeparator()
        wallet_menu.addAction(_("Find"), self.toggle_search).setShortcut(QKeySequence("Ctrl+F"))

        def add_toggle_action(view_menu, tab):
            is_shown = self.tabs.indexOf(tab) > -1
            item_name = (_("Hide") if is_shown else _("Show")) + " " + tab.tab_description
            tab.menu_action = view_menu.addAction(item_name, lambda: self.toggle_tab(tab))

        view_menu = menubar.addMenu(_("&View"))
        add_toggle_action(view_menu, self.addresses_tab)
        add_toggle_action(view_menu, self.utxo_tab)
        add_toggle_action(view_menu, self.contacts_tab)
        add_toggle_action(view_menu, self.converter_tab)
        add_toggle_action(view_menu, self.slp_history_tab)
        add_toggle_action(view_menu, self.console_tab)
        add_toggle_action(view_menu, self.slp_mgt_tab)

        tools_menu = menubar.addMenu(_("&Tools"))

        # Settings / Preferences are all reserved keywords in OSX using this as work around
        tools_menu.addAction(_("Electron Cash preferences") if sys.platform == 'darwin' else _("Preferences"), self.settings_dialog)
        gui_object = self.gui_object
        weakSelf = Weak(self)
        tools_menu.addAction(_("&Network"), lambda: gui_object.show_network_dialog(weakSelf))
        tools_menu.addAction(_("Optional &Features"), self.internal_plugins_dialog)
        tools_menu.addAction(_("Installed &Plugins"), self.external_plugins_dialog)
        tools_menu.addSeparator()
        tools_menu.addAction(_("&Sign/verify message"), self.sign_verify_message)
        tools_menu.addAction(_("&Encrypt/decrypt message"), self.encrypt_message)
        tools_menu.addSeparator()
        tools_menu.addAction(_("Upload a file using BFP"), lambda: BitcoinFilesUploadDialog(self, None, True, "Upload a File Using BFP"))
        tools_menu.addAction(_("Download a file using BFP"), lambda: BfpDownloadFileDialog(self,))
        tools_menu.addSeparator()

        paytomany_menu = tools_menu.addAction(_("&Pay to many"), self.paytomany)

        raw_transaction_menu = tools_menu.addMenu(_("&Load transaction"))
        raw_transaction_menu.addAction(_("&From file"), self.do_process_from_file)
        raw_transaction_menu.addAction(_("&From text"), self.do_process_from_text)
        raw_transaction_menu.addAction(_("&From the blockchain"), self.do_process_from_txid)
        raw_transaction_menu.addAction(_("&From QR code"), self.read_tx_from_qrcode)
        self.raw_transaction_menu = raw_transaction_menu
        run_hook('init_menubar_tools', self, tools_menu)

        help_menu = menubar.addMenu(_("&Help"))
        help_menu.addAction(_("&About"), self.show_about)
        help_menu.addAction(_("&Official website"), lambda: webbrowser.open("http://electroncash.org"))
        help_menu.addSeparator()
        help_menu.addAction(_("Documentation"), lambda: webbrowser.open("http://electroncash.readthedocs.io/")).setShortcut(QKeySequence.HelpContents)
        help_menu.addAction(_("&Report Bug"), self.show_report_bug)
        help_menu.addSeparator()
        help_menu.addAction(_("&Donate to server"), self.donate_to_server)

        self.setMenuBar(menubar)

    def donate_to_server(self):
        d = self.network.get_donation_address()
        if d:
            host = self.network.get_parameters()[0]
            self.pay_to_URI('{}:{}?message=donation for {}'
                            .format(NetworkConstants.CASHADDR_PREFIX, d, host))
        else:
            self.show_error(_('No donation address for this server'))

    def show_about(self):
        QMessageBox.about(self, "Electron Cash",
            _("Version")+" %s" % (self.wallet.electrum_version) + "\n\n" +
                _("Electron Cash's focus is speed, with low resource usage and simplifying Bitcoin Cash. You do not need to perform regular backups, because your wallet can be recovered from a secret phrase that you can memorize or write on paper. Startup times are instant because it operates in conjunction with high-performance servers that handle the most complicated parts of the Bitcoin Cash system."  + "\n\n" +
                _("Uses icons from the Icons8 icon pack (icons8.com).")))

    def show_report_bug(self):
        msg = ' '.join([
            _("Please report any bugs as issues on github:<br/>"),
            "<a href=https://github.com/simpleledger/Electron-Cash-SLP/issues>https://github.com/simpleledger/Electron-Cash-SLP/issues</a><br/><br/>",
            _("Before reporting a bug, upgrade to the most recent version of Electron Cash (latest release or git HEAD), and include the version number in your report."),
            _("Try to explain not only what the bug is, but how it occurs.")
         ])
        self.show_message(msg, title="Electron Cash - " + _("Reporting Bugs"), rich_text = True)

    @rate_limited(15.0)
    def notify_transactions(self):
        if self.network and self.network.is_connected() and self.wallet and not self.cleaned_up:
            n_ok = 0
            num_txns = len(self.tx_notifications)
            if num_txns:
                # Combine the transactions
                total_amount = 0
                tokens_included = set()
                for tx in self.tx_notifications:
                    is_relevant, is_mine, v, fee = self.wallet.get_wallet_delta(tx)
                    if v > 0:
                        total_amount += v
                    if self.config.get('enable_slp'):
                        try:
                            tti = self.wallet.tx_tokinfo[tx.txid()]
                            tokens_included.add(self.wallet.token_types.get(tti['token_id'],{}).get('name','unknown'))
                        except KeyError:
                            pass
                if tokens_included:
                    tokstring = _('. Tokens included: ') + ', '.join(sorted(tokens_included))
                else:
                    tokstring = ''
                if total_amount > 0:
                    self.notify(_("{} new transactions received: Total amount received in the new transactions {}{}")
                                .format(num_txns, self.format_amount_and_units(total_amount),tokstring))
            else:
                for tx in self.tx_notifications:
                    if tx:
                        is_relevant, is_mine, v, fee = self.wallet.get_wallet_delta(tx)
                        if self.config.get('enable_slp'):
                            try:
                                tti = self.wallet.tx_tokinfo[tx.txid()]
                                tokstring = _(". Token included: ") + self.wallet.token_types.get(tti['token_id'],{}).get('name','unknown')
                            except KeyError:
                                tokstring = ""
                        else:
                            tokstring = ""
                        if v > 0:
                            self.notify(_("New transaction received: {}{}").format(self.format_amount_and_units(v),tokstring))
                        if v > 0 and is_relevant:
                            total_amount += v
                            n_ok += 1
                if n_ok:
                    self.print_error("Notifying GUI %d tx"%(n_ok))
                    if n_ok > 1:
                        self.notify(_("{} new transactions received: Total amount received in the new transactions {}")
                                    .format(n_ok, self.format_amount_and_units(total_amount)))
                    else:
                        self.notify(_("New transaction received: {}").format(self.format_amount_and_units(total_amount)))
            self.tx_notifications = list()

    def notify(self, message):
        if self.tray:
            try:
                # this requires Qt 5.9
                self.tray.showMessage("Electron Cash", message, QIcon(":icons/electrum_dark_icon"), 20000)
            except TypeError:
                self.tray.showMessage("Electron Cash", message, QSystemTrayIcon.Information, 20000)



    # custom wrappers for getOpenFileName and getSaveFileName, that remember the path selected by the user
    def getOpenFileName(self, title, filter = ""):
        directory = self.config.get('io_dir', os.path.expanduser('~'))
        fileName, __ = QFileDialog.getOpenFileName(self, title, directory, filter)
        if fileName and directory != os.path.dirname(fileName):
            self.config.set_key('io_dir', os.path.dirname(fileName), True)
        return fileName

    def getSaveFileName(self, title, filename, filter = ""):
        directory = self.config.get('io_dir', os.path.expanduser('~'))
        path = os.path.join( directory, filename )
        fileName, __ = QFileDialog.getSaveFileName(self, title, path, filter)
        if fileName and directory != os.path.dirname(fileName):
            self.config.set_key('io_dir', os.path.dirname(fileName), True)
        return fileName

    def timer_actions(self):

        # Note this runs in the GUI thread

        if self.need_update.is_set():
            self._update_wallet() # will clear flag when it runs. (also clears labels_need_update as well)

        if self.labels_need_update.is_set():
            self._update_labels() # will clear flag when it runs.

        # resolve aliases
        # FIXME this is a blocking network call that has a timeout of 5 sec
        self.payto_e.resolve()
        # update fee
        if self.require_fee_update:
            self.do_update_fee()
            self.require_fee_update = False

    def format_amount(self, x, is_diff=False, whitespaces=False):
        return format_satoshis(x, self.num_zeros, self.decimal_point, is_diff=is_diff, whitespaces=whitespaces)

    def format_amount_and_units(self, amount):
        text = self.format_amount(amount) + ' '+ self.base_unit()
        x = self.fx.format_amount_and_units(amount)
        if text and x:
            text += ' (%s)'%x
        return text

    def format_fee_rate(self, fee_rate):
        return format_fee_satoshis(fee_rate/1000, self.num_zeros) + ' sat/byte'

    def get_decimal_point(self):
        return self.decimal_point

    def base_unit(self):
        assert self.decimal_point in [2, 5, 8]
        if self.decimal_point == 2:
            return 'cash'
        if self.decimal_point == 5:
            return 'mBCH'
        if self.decimal_point == 8:
            return 'BCH'
        raise Exception('Unknown base unit')

    def connect_fields(self, window, btc_e, fiat_e, fee_e):

        def edit_changed(edit):
            if edit.follows:
                return
            edit.setStyleSheet(ColorScheme.DEFAULT.as_stylesheet())
            fiat_e.is_last_edited = (edit == fiat_e)
            amount = edit.get_amount()
            rate = self.fx.exchange_rate() if self.fx else None
            if rate is None or amount is None:
                if edit is fiat_e:
                    btc_e.setText("")
                    if fee_e:
                        fee_e.setText("")
                else:
                    fiat_e.setText("")
            else:
                if edit is fiat_e:
                    btc_e.follows = True
                    btc_e.setAmount(int(amount / Decimal(rate) * COIN))
                    btc_e.setStyleSheet(ColorScheme.BLUE.as_stylesheet())
                    btc_e.follows = False
                    if fee_e:
                        window.update_fee()
                else:
                    fiat_e.follows = True
                    fiat_e.setText(self.fx.ccy_amount_str(
                        amount * Decimal(rate) / COIN, False))
                    fiat_e.setStyleSheet(ColorScheme.BLUE.as_stylesheet())
                    fiat_e.follows = False

        btc_e.follows = False
        fiat_e.follows = False
        fiat_e.textChanged.connect(partial(edit_changed, fiat_e))
        btc_e.textChanged.connect(partial(edit_changed, btc_e))
        fiat_e.is_last_edited = False

    def update_status(self):
        if not self.wallet:
            return

        if self.network is None or not self.network.is_running():
            text = _("Offline")
            icon = QIcon(":icons/status_disconnected.png")

        elif self.network.is_connected():
            server_height = self.network.get_server_height()
            server_lag = self.network.get_local_height() - server_height
            num_chains = len(self.network.get_blockchains())
            # Server height can be 0 after switching to a new server
            # until we get a headers subscription request response.
            # Display the synchronizing message in that case.
            if not self.wallet.up_to_date or server_height == 0:
                text = _("Synchronizing...")
                icon = QIcon(":icons/status_waiting.png")
            elif server_lag > 1:
                text = _("Server is lagging ({} blocks)").format(server_lag)
                icon = QIcon(":icons/status_lagging.png") if num_chains <= 1 else QIcon(":icons/status_lagging_fork.png")
            else:
                text = ""
                token_id = self.wallet.send_slpTokenId
                try:
                    d = self.wallet.token_types[token_id]
                except (AttributeError, KeyError):
                    pass
                else:
                    bal = format_satoshis_nofloat(self.wallet.get_slp_token_balance(token_id)[0],
                                                  decimal_point=d['decimals'],)
                    text += "Token Balance: %s; "%(bal,)
                c, u, x = self.wallet.get_balance()
                text +=  _("BCH Balance" ) + ": %s "%(self.format_amount_and_units(c))
                if u:
                    text +=  " [%s unconfirmed]"%(self.format_amount(u, True).strip())
                if x:
                    text +=  " [%s unmatured]"%(self.format_amount(x, True).strip())

                # append fiat balance and price
                if self.fx.is_enabled():
                    text += self.fx.get_fiat_status_text(c + u + x,
                        self.base_unit(), self.get_decimal_point()) or ''
                if not self.network.proxy:
                    icon = QIcon(":icons/status_connected.png") if num_chains <= 1 else QIcon(":icons/status_connected_fork.png")
                else:
                    icon = QIcon(":icons/status_connected_proxy.png") if num_chains <= 1 else QIcon(":icons/status_connected_proxy_fork.png")
        else:
            text = _("Not connected")
            icon = QIcon(":icons/status_disconnected.png")

        self.tray.setToolTip("%s (%s)" % (text, self.wallet.basename()))
        self.balance_label.setText(text)
        addr_format = self.config.get('addr_format', 0)
        self.setAddrFormatText(addr_format)
        self.status_button.setIcon( icon )


    def update_wallet(self):
<<<<<<< HEAD

=======
        self.need_update.set() # will enqueue an _update_wallet() call in at most 0.5 seconds from now.

    def _update_wallet(self):
        ''' Called by self.timer_actions every 0.5 secs if need_update flag is set.
            Note that the flag is actually cleared by update_tabs.'''
>>>>>>> 5f6799c9
        self.update_status()
        if self.wallet.up_to_date or not self.network or not self.network.is_connected():
            self.update_tabs()

    @rate_limited(1.0, classlevel=True) # Limit tab updates to no more than 1 per second, app-wide. Multiple calls across instances will be collated into 1 deferred series of calls (1 call per extant instance)
    def update_tabs(self):
<<<<<<< HEAD

=======
        if self.cleaned_up: return
>>>>>>> 5f6799c9
        self.history_list.update()
        self.request_list.update()
        self.address_list.update()
        self.utxo_list.update()
        self.contact_list.update()
        self.invoice_list.update()
        self.update_completions()
        if self.config.get('enable_slp'):
            self.slp_history_list.update()
            self.token_list.update()
        self.history_updated_signal.emit() # inform things like address_dialog that there's a new history
        self.need_update.clear() # clear flag
        if self.labels_need_update.is_set():
            # if flag was set, might as well declare the labels updated since they necessarily were due to a full update.
            self.labels_updated_signal.emit() # just in case client code was waiting for this signal to proceed.
            self.labels_need_update.clear() # clear flag

    def update_labels(self):
        self.labels_need_update.set() # will enqueue an _update_labels() call in at most 0.5 seconds from now

    @rate_limited(1.0)
    def _update_labels(self):
        ''' Called by self.timer_actions every 0.5 secs if labels_need_update flag is set. '''
        if self.cleaned_up: return
        self.history_list.update_labels()
        self.address_list.update_labels()
        self.utxo_list.update_labels()
        self.update_completions()
        self.labels_updated_signal.emit()
        self.labels_need_update.clear() # clear flag

    def create_history_tab(self):
        from .history_list import HistoryList
        self.history_list = l = HistoryList(self)
        l.searchable_list = l
        return l

    def create_slp_history_tab(self):
        from .slp_history_list import HistoryList
        self.slp_history_list = l = HistoryList(self)
        return self.create_list_tab(l)

    def show_address(self, addr):
        from . import address_dialog
        d = address_dialog.AddressDialog(self, addr)
        d.exec_()

    def show_transaction(self, tx, tx_desc = None):
        '''tx_desc is set only for txs created in the Send tab'''
        show_transaction(tx, self, tx_desc)

    def create_receive_tab(self):
        # A 4-column grid layout.  All the stretch is in the last column.
        # The exchange rate plugin adds a fiat widget in column 2
        self.receive_grid = grid = QGridLayout()
        grid.setSpacing(8)
        grid.setColumnStretch(3, 1)

        self.receive_address = None
        self.receive_address_e = ButtonsLineEdit()
        self.receive_address_e.addCopyButton(self.app)
        self.receive_address_e.setReadOnly(True)
        msg = _('Bitcoin Cash address where the payment should be received. Note that each payment request uses a different Bitcoin Cash address.')
        self.receive_address_label = HelpLabel(_('Receiving address'), msg)
        self.receive_address_e.textChanged.connect(self.update_receive_qr)
        self.receive_address_e.setFocusPolicy(Qt.NoFocus)
        self.cashaddr_toggled_signal.connect(self.update_receive_address_widget)
        grid.addWidget(self.receive_address_label, 0, 0)
        grid.addWidget(self.receive_address_e, 0, 1, 1, -1)

        self.receive_message_e = QLineEdit()
        grid.addWidget(QLabel(_('Description')), 1, 0)
        grid.addWidget(self.receive_message_e, 1, 1, 1, -1)
        self.receive_message_e.textChanged.connect(self.update_receive_qr)

        self.receive_amount_e = BTCAmountEdit(self.get_decimal_point)
        grid.addWidget(QLabel(_('Requested amount')), 2, 0)
        grid.addWidget(self.receive_amount_e, 2, 1)
        self.receive_amount_e.textChanged.connect(self.update_receive_qr)

        self.fiat_receive_e = AmountEdit(self.fx.get_currency if self.fx else '')
        if not self.fx or not self.fx.is_enabled():
            self.fiat_receive_e.setVisible(False)
        grid.addWidget(self.fiat_receive_e, 2, 2, Qt.AlignLeft)
        self.connect_fields(self, self.receive_amount_e, self.fiat_receive_e, None)

        self.expires_combo = QComboBox()
        self.expires_combo.addItems([i[0] for i in expiration_values])
        self.expires_combo.setCurrentIndex(3)
        self.expires_combo.setFixedWidth(self.receive_amount_e.width())
        msg = ' '.join([
            _('Expiration date of your request.'),
            _('This information is seen by the recipient if you send them a signed payment request.'),
            _('Expired requests have to be deleted manually from your list, in order to free the corresponding Bitcoin Cash addresses.'),
            _('The Bitcoin Cash address never expires and will always be part of this Electron Cash wallet.'),
        ])
        grid.addWidget(HelpLabel(_('Request expires'), msg), 3, 0)
        grid.addWidget(self.expires_combo, 3, 1)
        self.expires_label = QLineEdit('')
        self.expires_label.setReadOnly(1)
        self.expires_label.setFocusPolicy(Qt.NoFocus)
        self.expires_label.hide()
        grid.addWidget(self.expires_label, 3, 1)

        self.save_request_button = QPushButton(_('Save'))
        self.save_request_button.clicked.connect(self.save_payment_request)

        self.new_request_button = QPushButton(_('New'))
        self.new_request_button.clicked.connect(self.new_payment_request)

        self.receive_qr = QRCodeWidget(fixedSize=200)
        self.receive_qr.mouseReleaseEvent = lambda x: self.toggle_qr_window()
        self.receive_qr.enterEvent = lambda x: self.app.setOverrideCursor(QCursor(Qt.PointingHandCursor))
        self.receive_qr.leaveEvent = lambda x: self.app.setOverrideCursor(QCursor(Qt.ArrowCursor))

        self.receive_buttons = buttons = QHBoxLayout()
        buttons.addStretch(1)
        buttons.addWidget(self.save_request_button)
        buttons.addWidget(self.new_request_button)
        grid.addLayout(buttons, 4, 1, 1, 2)

        self.receive_requests_label = QLabel(_('Requests'))

        from .request_list import RequestList
        self.request_list = RequestList(self)
        self.request_list.chkVisible()

        # layout
        vbox_g = QVBoxLayout()
        vbox_g.addLayout(grid)
        vbox_g.addStretch()

        hbox = QHBoxLayout()
        hbox.addLayout(vbox_g)
        hbox.addWidget(self.receive_qr)

        w = QWidget()
        w.searchable_list = self.request_list
        vbox = QVBoxLayout(w)
        vbox.addLayout(hbox)
        vbox.addStretch(1)
        vbox.addWidget(self.receive_requests_label)
        vbox.addWidget(self.request_list)
        vbox.setStretchFactor(self.request_list, 1000)

        return w


    def delete_payment_request(self, addr):
        self.wallet.remove_payment_request(addr, self.config)
        self.request_list.update()
        self.clear_receive_tab()

    def get_request_URI(self, addr):
        req = self.wallet.receive_requests[addr]
        message = self.wallet.labels.get(addr.to_storage_string(), '')
        amount = req['amount']
        URI = web.create_URI(addr, amount, message)
        if req.get('time'):
            URI += "&time=%d"%req.get('time')
        if req.get('exp'):
            URI += "&exp=%d"%req.get('exp')
        if req.get('name') and req.get('sig'):
            sig = bfh(req.get('sig'))
            sig = bitcoin.base_encode(sig, base=58)
            URI += "&name=" + req['name'] + "&sig="+sig
        return str(URI)


    def sign_payment_request(self, addr):
        alias = self.config.get('alias')
        alias_privkey = None
        if alias and self.alias_info:
            alias_addr, alias_name, validated = self.alias_info
            if alias_addr:
                if self.wallet.is_mine(alias_addr):
                    msg = _('This payment request will be signed.') + '\n' + _('Please enter your password')
                    password = self.password_dialog(msg)
                    if password:
                        try:
                            self.wallet.sign_payment_request(addr, alias, alias_addr, password)
                        except Exception as e:
                            self.show_error(str(e))
                            return
                    else:
                        return
                else:
                    return

    def save_payment_request(self):
        if not self.receive_address:
            self.show_error(_('No receiving address'))
        amount = self.receive_amount_e.get_amount()
        message = self.receive_message_e.text()
        if not message and not amount:
            self.show_error(_('No message or amount'))
            return False
        i = self.expires_combo.currentIndex()
        expiration = list(map(lambda x: x[1], expiration_values))[i]
        req = self.wallet.make_payment_request(self.receive_address, amount,
                                               message, expiration)
        self.wallet.add_payment_request(req, self.config)
        self.sign_payment_request(self.receive_address)
        self.request_list.update()
        self.address_list.update()
        self.save_request_button.setEnabled(False)

    def view_and_paste(self, title, msg, data):
        dialog = WindowModalDialog(self.top_level_window(), title)
        vbox = QVBoxLayout()
        label = QLabel(msg)
        label.setWordWrap(True)
        vbox.addWidget(label)
        pr_e = ShowQRTextEdit(text=data)
        vbox.addWidget(pr_e)
        vbox.addLayout(Buttons(CopyCloseButton(pr_e.text, self.app, dialog)))
        dialog.setLayout(vbox)
        dialog.exec_()

    def export_payment_request(self, addr):
        r = self.wallet.receive_requests[addr]
        pr = paymentrequest.serialize_request(r).SerializeToString()
        name = r['id'] + '.bip70'
        fileName = self.getSaveFileName(_("Select where to save your payment request"), name, "*.bip70")
        if fileName:
            with open(fileName, "wb+") as f:
                f.write(util.to_bytes(pr))
            self.show_message(_("Request saved successfully"))
            self.saved = True

    def new_payment_request(self):
        addr = self.wallet.get_unused_address()
        if addr is None:
            if not self.wallet.is_deterministic():
                msg = [
                    _('No more addresses in your wallet.'),
                    _('You are using a non-deterministic wallet, which cannot create new addresses.'),
                    _('If you want to create new addresses, use a deterministic wallet instead.')
                   ]
                self.show_message(' '.join(msg))
                return
            if not self.question(_("Warning: The next address will not be recovered automatically if you restore your wallet from seed; you may need to add it manually.\n\nThis occurs because you have too many unused addresses in your wallet. To avoid this situation, use the existing addresses first.\n\nCreate anyway?")):
                return
            addr = self.wallet.create_new_address(False)
        self.set_receive_address(addr)
        self.expires_label.hide()
        self.expires_combo.show()
        self.new_request_button.setEnabled(False)
        self.receive_message_e.setFocus(1)

    def set_receive_address(self, addr):
        self.receive_address = addr
        self.receive_message_e.setText('')
        self.receive_amount_e.setAmount(None)
        self.update_receive_address_widget()

    def update_receive_address_widget(self):
        text = ''
        if self.receive_address:
            text = self.receive_address.to_full_ui_string()
        self.receive_address_e.setText(text)

    def clear_receive_tab(self):
        self.expires_label.hide()
        self.expires_combo.show()
        self.set_receive_address(self.wallet.get_receiving_address())

    def toggle_qr_window(self):
        from . import qrwindow
        if not self.qr_window:
            self.qr_window = qrwindow.QR_Window()
            self.qr_window.setVisible(True)
            self.qr_window_geometry = self.qr_window.geometry()
        else:
            if not self.qr_window.isVisible():
                self.qr_window.setVisible(True)
                self.qr_window.setGeometry(self.qr_window_geometry)
            else:
                self.qr_window_geometry = self.qr_window.geometry()
                self.qr_window.setVisible(False)
        self.update_receive_qr()

    def show_send_tab(self):
        self.tabs.setCurrentIndex(self.tabs.indexOf(self.send_tab))

    def show_receive_tab(self):
        self.tabs.setCurrentIndex(self.tabs.indexOf(self.receive_tab))

    def receive_at(self, addr):
        self.receive_address = addr
        self.show_receive_tab()
        self.new_request_button.setEnabled(True)
        self.update_receive_address_widget()

    def update_receive_qr(self):
        amount = self.receive_amount_e.get_amount()
        message = self.receive_message_e.text()
        self.save_request_button.setEnabled((amount is not None) or (message != ""))
        uri = web.create_URI(self.receive_address, amount, message)
        self.receive_qr.setData(uri)
        if self.qr_window and self.qr_window.isVisible():
            self.qr_window.set_content(self, self.receive_address_e.text(), amount,
                                       message, uri)


    def on_slptok(self):
        token_id = self.token_type_combo.currentData()
        self.wallet.send_slpTokenId = token_id
        self.payto_e.check_text()
        if token_id is None:
            self.amount_e.setAmount(0)
            self.amount_e.setText("")
            self.max_button.setEnabled(True)
            self.amount_e.setFrozen(False)

            self.slp_amount_e.setHidden(True)
            self.slp_max_button.setHidden(True)
            self.slp_amount_label.setHidden(True)
        else:
            self.max_button.setEnabled(False)
            self.is_max = False
            self.amount_e.setAmount(546)
            self.amount_e.setFrozen(True)

            self.slp_amount_e.setHidden(False)
            self.slp_max_button.setHidden(False)
            self.slp_amount_label.setHidden(False)
            tok = self.wallet.token_types[self.wallet.send_slpTokenId]
            self.slp_amount_e.set_token(tok['name'],tok['decimals'])
            self.slp_amount_changed()
        self.update_status()

    def create_send_tab(self):
        # A 4-column grid layout.  All the stretch is in the last column.
        # The exchange rate plugin adds a fiat widget in column 2
        self.send_grid = grid = QGridLayout()
        grid.setSpacing(8)
        grid.setColumnStretch(3, 1)

        from .paytoedit import PayToEdit
        self.amount_e = BTCAmountEdit(self.get_decimal_point)

        self.slp_amount_e = SLPAmountEdit('tokens', 0)

        self.token_type_combo = QComboBox()
        self.token_type_combo.setFixedWidth(200)
        self.token_type_combo.currentIndexChanged.connect(self.on_slptok)
        self.payto_e = PayToEdit(self)
        self.payto_e.parent=self

        msg = _('Recipient of the funds.') + '\n\n'\
              + _('You may enter a Bitcoin Cash address, a label from your list of contacts (a list of completions will be proposed), or an alias (email-like address that forwards to a Bitcoin Cash address)')
        payto_label = HelpLabel(_('Pay to'), msg)
        grid.addWidget(payto_label, 1, 0)
        grid.addWidget(self.payto_e, 1, 1, 1, -1)

        completer = QCompleter()
        completer.setCaseSensitivity(False)
        self.payto_e.setCompleter(completer)
        completer.setModel(self.completions)

        msg = _('Description of the transaction (not mandatory).') + '\n\n'\
              + _('The description is not sent to the recipient of the funds. It is stored in your wallet file, and displayed in the \'History\' tab.')
        description_label = HelpLabel(_('Description'), msg)
        grid.addWidget(description_label, 2, 0)
        self.message_e = MyLineEdit()
        grid.addWidget(self.message_e, 2, 1, 1, -1)

        msg_opreturn = ( _('OP_RETURN data (optional).') + '\n\n'
                        + _('Posts a PERMANENT note to the BCH blockchain as part of this transaction.')
                        + '\n\n' + _('If you specify OP_RETURN text, you may leave the \'Pay to\' field blank.') )
        self.opreturn_label = HelpLabel(_('OP_RETURN'), msg_opreturn)
        grid.addWidget(self.opreturn_label,  3, 0)
        self.message_opreturn_e = MyLineEdit()
        hbox = QHBoxLayout()
        hbox.addWidget(self.message_opreturn_e)
        self.opreturn_rawhex_cb = QCheckBox(_('Raw hex script'))
        self.opreturn_rawhex_cb.setToolTip(_('If unchecked, the textbox contents are UTF8-encoded into a single-push script: <tt>OP_RETURN PUSH &lt;text&gt;</tt>. If checked, the text contents will be interpreted as a raw hexadecimal script to be appended after the OP_RETURN opcode: <tt>OP_RETURN &lt;script&gt;</tt>.'))
        hbox.addWidget(self.opreturn_rawhex_cb)
        grid.addLayout(hbox,  3 , 1, 1, -1)

        if not self.config.get('enable_opreturn'):
            self.message_opreturn_e.setText("")
            self.message_opreturn_e.setHidden(True)
            self.opreturn_rawhex_cb.setHidden(True)
            self.opreturn_label.setHidden(True)



        self.from_label = QLabel(_('From'))
        grid.addWidget(self.from_label, 4, 0)
        self.from_list = MyTreeWidget(self, self.from_list_menu, ['',''])
        self.from_list.setHeaderHidden(True)
        self.from_list.setMaximumHeight(80)
        grid.addWidget(self.from_list, 4, 1, 1, -1)
        self.set_pay_from([])

        msg = _('Amount to be sent.') + '\n\n' \
              + _('The amount will be displayed in red if you do not have enough funds in your wallet.') + ' ' \
              + _('Note that if you have frozen some of your addresses, the available funds will be lower than your total balance.') + '\n\n' \
              + _('Keyboard shortcut: type "!" to send all your coins.')
        amount_label = HelpLabel(_('Amount'), msg)
        grid.addWidget(amount_label, 5, 0)
        grid.addWidget(self.amount_e, 5, 1)




        self.fiat_send_e = AmountEdit(self.fx.get_currency if self.fx else '')
        if not self.fx or not self.fx.is_enabled():
            self.fiat_send_e.setVisible(False)
        grid.addWidget(self.fiat_send_e, 5, 2)
        self.amount_e.frozen.connect(
            lambda: self.fiat_send_e.setFrozen(self.amount_e.isReadOnly()))

        self.max_button = EnterButton(_("Max"), self.spend_max)
        self.max_button.setFixedWidth(140)
        grid.addWidget(self.max_button, 5, 3)
        hbox = QHBoxLayout()
        hbox.addStretch(1)
        grid.addLayout(hbox, 5, 4)

        msg = _('Bitcoin Cash transactions are in general not free. A transaction fee is paid by the sender of the funds.') + '\n\n'\
              + _('The amount of fee can be decided freely by the sender. However, transactions with low fees take more time to be processed.') + '\n\n'\
              + _('A suggested fee is automatically added to this field. You may override it. The suggested fee increases with the size of the transaction.')
        self.fee_e_label = HelpLabel(_('Fee'), msg)

        def fee_cb(dyn, pos, fee_rate):
            if dyn:
                self.config.set_key('fee_level', pos, False)
            else:
                self.config.set_key('fee_per_kb', fee_rate, False)
            self.spend_max() if self.is_max else self.update_fee()

        self.fee_slider = FeeSlider(self, self.config, fee_cb)
        self.fee_slider.setFixedWidth(140)

        self.fee_custom_lbl = HelpLabel(self.get_custom_fee_text(),
                                        _('This is the fee rate that will be used for this transaction.')
                                        + "\n\n" + _('It is calculated from the Custom Fee Rate in preferences, but can be overridden from the manual fee edit on this form (if enabled).')
                                        + "\n\n" + _('Generally, a fee of 1.0 sats/B is a good minimal rate to ensure your transaction will make it into the next block.'))
        self.fee_custom_lbl.setFixedWidth(140)

        self.fee_slider_mogrifier()

        self.fee_e = BTCAmountEdit(self.get_decimal_point)
        if not self.config.get('show_fee', False):
            self.fee_e.setVisible(False)
        self.fee_e.textEdited.connect(self.update_fee)
        # This is so that when the user blanks the fee and moves on,
        # we go back to auto-calculate mode and put a fee back.
        self.fee_e.editingFinished.connect(self.update_fee)
        self.connect_fields(self, self.amount_e, self.fiat_send_e, self.fee_e)


        msg = _('Amount to be sent.') + '\n\n' \
              + _('The amount will be displayed in red if you do not have enough funds in your wallet.') + ' ' \
              + _('Note that if you have frozen some of your addresses, the available funds will be lower than your total balance.') + '\n\n' \
              + _('Keyboard shortcut: type "!" to send all your coins.')
        self.slp_amount_label = HelpLabel(_('Token amount'), msg)
        grid.addWidget(self.slp_amount_label, 6, 0)
        grid.addWidget(self.slp_amount_e, 6, 1)

        self.slp_max_button = EnterButton(_("Max"), self.slp_spend_max)
        self.slp_max_button.setFixedWidth(140)
        grid.addWidget(self.slp_max_button, 6, 2)

        msg = _('Amount to be sent.') + '\n\n' \
              + _('The amount will be displayed in red if you do not have enough funds in your wallet.') + ' ' \
              + _('Note that if you have frozen some of your addresses, the available funds will be lower than your total balance.') + '\n\n' \
              + _('Keyboard shortcut: type "!" to send all your coins.')
        self.slp_token_type_label = HelpLabel(_('Token Type'), msg)
        grid.addWidget(self.slp_token_type_label, 7, 0)
        grid.addWidget(self.token_type_combo, 7, 1)


        if not self.config.get('enable_slp'):
            self.slp_amount_label.setHidden(True)
            self.slp_token_type_label.setHidden(True)
            self.token_type_combo.setHidden(True)
            self.slp_amount_e.setAmount(0)
            self.slp_amount_e.setText("")
            self.slp_amount_e.setHidden(True)
            self.slp_max_button.setHidden(True)

        grid.addWidget(self.fee_e_label, 8, 0)
        grid.addWidget(self.fee_slider, 8, 1)
        grid.addWidget(self.fee_custom_lbl, 8, 1)
        grid.addWidget(self.fee_e, 8, 2)

        self.preview_button = EnterButton(_("Preview"), self.do_preview)
        self.preview_button.setToolTip(_('Display the details of your transactions before signing it.'))
        self.send_button = EnterButton(_("Send"), self.do_send)
        self.clear_button = EnterButton(_("Clear"), self.do_clear)
        buttons = QHBoxLayout()
        buttons.addStretch(1)
        buttons.addWidget(self.clear_button)
        buttons.addWidget(self.preview_button)
        buttons.addWidget(self.send_button)
        grid.addLayout(buttons, 9, 1, 1, 3)

        self.amount_e.shortcut.connect(self.spend_max)
        self.payto_e.textChanged.connect(self.update_fee)
        self.amount_e.textEdited.connect(self.update_fee)
        self.slp_amount_e.textEdited.connect(self.update_fee)
        self.message_opreturn_e.textEdited.connect(self.update_fee)
        self.message_opreturn_e.textChanged.connect(self.update_fee)
        self.message_opreturn_e.editingFinished.connect(self.update_fee)
        self.opreturn_rawhex_cb.stateChanged.connect(self.update_fee)

        def reset_max(t):
            self.is_max = False
            self.max_button.setEnabled(not bool(t))
        self.amount_e.textEdited.connect(reset_max)
        self.fiat_send_e.textEdited.connect(reset_max)

        def entry_changed():
            text = ""
            if self.not_enough_funds:
                amt_color, fee_color = ColorScheme.RED, ColorScheme.RED
                text = _( "Not enough funds" )
                c, u, x = self.wallet.get_frozen_balance()
                if c+u+x:
                    text += ' (' + self.format_amount(c+u+x).strip() + ' ' + self.base_unit() + ' ' +_("are frozen") + ')'

            elif self.fee_e.isModified():
                amt_color, fee_color = ColorScheme.DEFAULT, ColorScheme.DEFAULT
            elif self.amount_e.isModified():
                amt_color, fee_color = ColorScheme.DEFAULT, ColorScheme.BLUE
            else:
                amt_color, fee_color = ColorScheme.BLUE, ColorScheme.BLUE
            opret_color = ColorScheme.DEFAULT
            if self.op_return_toolong:
                opret_color = ColorScheme.RED
                text = _("OP_RETURN message too large, needs to be under 220 bytes") + (", " if text else "") + text

            self.statusBar().showMessage(text)
            self.amount_e.setStyleSheet(amt_color.as_stylesheet())
            self.fee_e.setStyleSheet(fee_color.as_stylesheet())
            self.message_opreturn_e.setStyleSheet(opret_color.as_stylesheet())

        self.amount_e.textChanged.connect(entry_changed)
        self.fee_e.textChanged.connect(entry_changed)
        self.message_opreturn_e.textChanged.connect(entry_changed)
        self.message_opreturn_e.textEdited.connect(entry_changed)
        self.message_opreturn_e.editingFinished.connect(entry_changed)
        self.opreturn_rawhex_cb.stateChanged.connect(entry_changed)

        self.slp_amount_e.textChanged.connect(self.slp_amount_changed)

        self.invoices_label = QLabel(_('Invoices'))
        from .invoice_list import InvoiceList
        self.invoice_list = InvoiceList(self)
        self.invoice_list.chkVisible()

        vbox0 = QVBoxLayout()
        vbox0.addLayout(grid)
        hbox = QHBoxLayout()
        hbox.addLayout(vbox0)
        w = QWidget()
        vbox = QVBoxLayout(w)
        vbox.addLayout(hbox)
        vbox.addStretch(1)
        vbox.addWidget(self.invoices_label)
        vbox.addWidget(self.invoice_list)
        vbox.setStretchFactor(self.invoice_list, 1000)
        w.searchable_list = self.invoice_list
        run_hook('create_send_tab', grid)
        return w

    def slp_amount_changed(self):
        not_enough_funds_slp = False
        if self.wallet.send_slpTokenId is not None:
            try:
                total_token_out = self.slp_amount_e.get_amount()
                if total_token_out is not None and total_token_out > self.wallet.get_slp_token_balance(self.wallet.send_slpTokenId)[0]:
                    not_enough_funds_slp = True
            except ValueError:
                pass

        text = ""
        if not_enough_funds_slp: #self.not_enough_funds_slp:
            amt_color, fee_color = ColorScheme.RED, ColorScheme.RED
            text = _( "Not enough funds for selected token")
        elif self.slp_amount_e.isModified():
            amt_color, fee_color = ColorScheme.DEFAULT, ColorScheme.BLUE
        else:
            amt_color, fee_color = ColorScheme.BLUE, ColorScheme.BLUE
        opret_color = ColorScheme.DEFAULT

        try:
            if self.slp_amount_e.get_amount() > (2 ** 64) - 1:
                amt_color, fee_color = ColorScheme.RED, ColorScheme.RED
                maxqty = format_satoshis_plain_nofloat((2 ** 64) - 1, self.wallet.token_types.get(self.wallet.send_slpTokenId)['decimals'])
                text = _("Token output quantity is too large. Maximum %s.")%(maxqty,)
        except TypeError:
            pass

        self.statusBar().showMessage(text)
        self.slp_amount_e.setStyleSheet(amt_color.as_stylesheet())

    def spend_max(self):
        self.is_max = True
        self.do_update_fee()

    def slp_spend_max(self):
        self.slp_amount_e.setAmount(self.wallet.get_slp_token_balance(self.wallet.send_slpTokenId)[0])

    def update_fee(self):
        self.require_fee_update = True

    def get_payto_or_dummy(self):
        r = self.payto_e.get_recipient()
        if r:
            return r
        return (TYPE_ADDRESS, self.wallet.dummy_address())

    def get_custom_fee_text(self, fee_rate = None):
        if not self.config.has_custom_fee_rate():
            return ""
        else:
            if fee_rate is None: fee_rate = self.config.custom_fee_rate() / 1000.0
            return str(round(fee_rate*100)/100) + " sats/B"

    @staticmethod
    def output_for_opreturn_stringdata(op_return):
        if not isinstance(op_return, str):
            raise OPReturnError('OP_RETURN parameter needs to be of type str!')
        pushes = op_return.split('<push>')
        script = "OP_RETURN"
        for data in pushes:
            if data.startswith("<hex>"):
                data = data.replace("<hex>", "")
            elif data.startswith("<empty>"):
                pass
            else:
                data = data.encode('utf-8').hex()
            script = script + " " + data
        scriptBuffer = ScriptOutput.from_string(script)
        if len(scriptBuffer.script) > 223:
            raise OPReturnTooLarge(_("OP_RETURN message too large, needs to be under 220 bytes"))
        amount = 0
        return (TYPE_SCRIPT, scriptBuffer, amount)

    @staticmethod
    def output_for_opreturn_rawhex(op_return):
        if not isinstance(op_return, str):
            raise OPReturnError('OP_RETURN parameter needs to be of type str!')
        try:
            op_return_script = b'\x6a' + bytes.fromhex(op_return.strip())
        except ValueError:
            raise OPReturnError(_('OP_RETURN script expected to be hexadecimal bytes'))
        if len(op_return_script) > 223:
            raise OPReturnTooLarge(_("OP_RETURN script too large, needs to be under 223 bytes"))
        amount = 0
        return (TYPE_SCRIPT, ScriptOutput(op_return_script), amount)

    def do_update_fee(self):
        '''Recalculate the fee.  If the fee was manually input, retain it, but
        still build the TX to see if there are enough funds.
        '''
        freeze_fee = (self.fee_e.isModified()
                      and (self.fee_e.text() or self.fee_e.hasFocus()))
        amount = '!' if self.is_max else self.amount_e.get_amount()
        fee_rate = None
        if amount is None:
            if not freeze_fee:
                self.fee_e.setAmount(None)
            self.not_enough_funds = False
            self.statusBar().showMessage('')
        else:
            fee = self.fee_e.get_amount() if freeze_fee else None
            outputs = self.payto_e.get_outputs(self.is_max)
            if not outputs:
                _type, addr = self.get_payto_or_dummy()
                outputs = [(_type, addr, amount)]
            try:
                opreturn_message = self.message_opreturn_e.text() if self.config.get('enable_opreturn') else None
<<<<<<< HEAD
                if self.wallet.send_slpTokenId is None and (opreturn_message != '' and opreturn_message is not None):
                    outputs.insert(0, self.output_for_opreturn_stringdata(opreturn_message))
                elif self.wallet.send_slpTokenId is None:
                    pass
                elif self.config.get('enable_slp'):
                    amt = self.slp_amount_e.get_amount()
                    if self.slp_amount_e.text() == '!':
                        self.slp_amount_e.setAmount(self.wallet.get_slp_token_balance(self.wallet.send_slpTokenId)[0])
                    token_outputs = [ amt ]
                    token_change = self.wallet.get_slp_token_balance(self.wallet.send_slpTokenId)[0] - amt
                    if token_change > 0:
                        token_outputs.append(token_change)
                        _type, addr = self.get_payto_or_dummy()
                        outputs.append((_type, addr, 546))
                    slp_op_return_msg = slp.buildSendOpReturnOutput_V1(self.wallet.send_slpTokenId, token_outputs)
                    outputs.insert(0, slp_op_return_msg)
                tx = self.wallet.make_unsigned_transaction(self.get_coins(isInvoice = False), outputs, self.config, fee)
=======
                if opreturn_message:
                    if self.opreturn_rawhex_cb.isChecked():
                        outputs.append(self.output_for_opreturn_rawhex(opreturn_message))
                    else:
                        outputs.append(self.output_for_opreturn_stringdata(opreturn_message))
                tx = self.wallet.make_unsigned_transaction(self.get_coins(), outputs, self.config, fee)
>>>>>>> 5f6799c9
                self.not_enough_funds = False
                self.not_enough_funds_slp = False
                self.op_return_toolong = False
            except NotEnoughFunds:
                self.not_enough_funds = True
                if not freeze_fee:
                    self.fee_e.setAmount(None)
                return
            except NotEnoughFundsSlp:
                self.not_enough_funds_slp = True
                return
            except OPReturnTooLarge:
                self.op_return_toolong = True
                return
            except OPReturnError as e:
                self.statusBar().showMessage(str(e))
                return
            except BaseException:
                return

            if not freeze_fee:
                fee = None if self.not_enough_funds else tx.get_fee()
                self.fee_e.setAmount(fee)

            if self.is_max:
                amount = tx.output_value()
                self.amount_e.setAmount(amount)
            if fee is not None:
                fee_rate = fee / tx.estimated_size()
        self.fee_slider_mogrifier(self.get_custom_fee_text(fee_rate))

    def fee_slider_mogrifier(self, text = None):
        fee_slider_hidden = self.config.has_custom_fee_rate()
        self.fee_slider.setHidden(fee_slider_hidden)
        self.fee_custom_lbl.setHidden(not fee_slider_hidden)
        if text is not None: self.fee_custom_lbl.setText(text)

    def from_list_delete(self, item):
        i = self.from_list.indexOfTopLevelItem(item)
        self.pay_from.pop(i)
        self.redraw_from_list()
        self.update_fee()

    def from_list_menu(self, position):
        item = self.from_list.itemAt(position)
        menu = QMenu()
        menu.addAction(_("Remove"), lambda: self.from_list_delete(item))
        menu.exec_(self.from_list.viewport().mapToGlobal(position))

    def set_pay_from(self, coins):
        self.pay_from = list(coins)
        self.redraw_from_list()

    def redraw_from_list(self):
        self.from_list.clear()
        self.from_label.setHidden(len(self.pay_from) == 0)
        self.from_list.setHidden(len(self.pay_from) == 0)

        def format(x):
            h = x['prevout_hash']
            return '{}...{}:{:d}\t{}'.format(h[0:10], h[-10:],
                                             x['prevout_n'], x['address'])

        for item in self.pay_from:
            self.from_list.addTopLevelItem(QTreeWidgetItem( [format(item), self.format_amount(item['value']) ]))

    def get_contact_payto(self, key):
        _type, label = self.contacts.get(key)
        return label + '  <' + key + '>' if _type == 'address' else key

    def update_completions(self):
        l = [self.get_contact_payto(key) for key in self.contacts.keys()]
        self.completions.setStringList(l)

    def protected(func):
        '''Password request wrapper.  The password is passed to the function
        as the 'password' named argument.  "None" indicates either an
        unencrypted wallet, or the user cancelled the password request.
        An empty input is passed as the empty string.'''
        def request_password(self, *args, **kwargs):
            parent = self.top_level_window()
            password = None
            while self.wallet.has_password():
                password = self.password_dialog(parent=parent)
                if password is None:
                    # User cancelled password input
                    return
                try:
                    self.wallet.check_password(password)
                    break
                except Exception as e:
                    self.show_error(str(e), parent=parent)
                    continue

            kwargs['password'] = password
            return func(self, *args, **kwargs)
        return request_password

    def read_send_tab(self, preview=False):
        outputs = []
        token_outputs = []
        opreturn_message = self.message_opreturn_e.text() if self.config.get('enable_opreturn') else None
        try:
            if self.wallet.send_slpTokenId is None and (opreturn_message != '' and opreturn_message is not None):
                if self.config.get('enable_slp'):
                    try:
                        slpMsg = slp.SlpMessage.parseSlpOutputScript(self.output_for_opreturn_stringdata(opreturn_message)[1])
                        if slpMsg.transaction_type == 'SEND' and not preview:
                            self.wallet.send_slpTokenId = slpMsg.op_return_fields['token_id_hex']
                    except OPReturnTooLarge as e:
                        self.show_error(str(e))
                        return
                    except OPReturnError as e:
                        self.show_error(str(e))
                        return
                    except:
                        pass
                outputs.append(self.output_for_opreturn_stringdata(opreturn_message))
            elif self.wallet.send_slpTokenId is None:
                pass
            elif self.config.get('enable_slp'):
                amt = self.slp_amount_e.get_amount()
                token_outputs.append(amt)
                token_change = self.wallet.get_slp_token_balance(self.wallet.send_slpTokenId)[0] - amt
                if token_change > 0:
                    token_outputs.append(token_change)
                slp_op_return_msg = slp.buildSendOpReturnOutput_V1(self.wallet.send_slpTokenId, token_outputs)
                outputs.append(slp_op_return_msg)
        except OPReturnTooLarge as e:
            self.show_error(str(e))
            return
        except OPReturnError as e:
            self.show_error(str(e))
            return

        isInvoice= False

        if self.payment_request and self.payment_request.has_expired():
            self.show_error(_('Payment request has expired'))
            return
        label = self.message_e.text()

        if self.payment_request:
            isInvoice = True
            outputs.extend(self.payment_request.get_outputs())
        else:
            errors = self.payto_e.get_errors()
            if errors:
                self.show_warning(_("Invalid lines found:") + "\n\n" + '\n'.join([ _("Line #") + str(x[0]+1) + ": " + x[1] for x in errors]))
                return
            outputs.extend(self.payto_e.get_outputs(self.is_max))

            if self.payto_e.is_alias and self.payto_e.validated is False:
                alias = self.payto_e.toPlainText()
                msg = _('WARNING: the alias "{}" could not be validated via an additional '
                        'security check, DNSSEC, and thus may not be correct.').format(alias) + '\n'
                msg += _('Do you wish to continue?')
                if not self.question(msg):
                    return

<<<<<<< HEAD
        coins = self.get_coins(isInvoice=isInvoice)

        """ SLP: Add an additional token change output """
        change_addr = None
        if self.config.get('enable_slp'):
            if len(token_outputs) > 1 and len(outputs) - 1 < len(token_outputs):
                """ start of logic copied from wallet.py """
                addrs = self.wallet.get_change_addresses()[-self.wallet.gap_limit_for_change:]
                if self.wallet.use_change and addrs:
                    # New change addresses are created only after a few
                    # confirmations.  Select the unused addresses within the
                    # gap limit; if none take one at random
                    change_addrs = [addr for addr in addrs if
                                    self.wallet.get_num_tx(addr) == 0]
                    if not change_addrs:
                        import random
                        change_addrs = [random.choice(addrs)]
                else:
                    change_addrs = [coins[0]['address']]
                """ end of logic copied from wallet.py """
                change_addr = change_addrs[0]
                outputs.append((TYPE_ADDRESS, change_addr, 546))
=======
        try:
            # handle op_return if specified and enabled
            opreturn_message = self.message_opreturn_e.text()
            if opreturn_message:
                if self.opreturn_rawhex_cb.isChecked():
                    outputs.append(self.output_for_opreturn_rawhex(opreturn_message))
                else:
                    outputs.append(self.output_for_opreturn_stringdata(opreturn_message))
        except OPReturnTooLarge as e:
            self.show_error(str(e))
            return
        except OPReturnError as e:
            self.show_error(str(e))
            return
>>>>>>> 5f6799c9

        if not outputs:
            self.show_error(_('No outputs'))
            return

        for _type, addr, amount in outputs:
            if amount is None:
                self.show_error(_('Invalid Amount'))
                return

        freeze_fee = self.fee_e.isVisible() and self.fee_e.isModified() and (self.fee_e.text() or self.fee_e.hasFocus())
        fee = self.fee_e.get_amount() if freeze_fee else None
        return outputs, fee, label, coins, change_addr

    def do_preview(self):
        self.do_send(preview = True)

    def do_send(self, preview = False):
        if run_hook('abort_send', self):
            return
        if self.config.get('enable_slp') and self.token_type_combo.currentData():
            if self.slp_amount_e.get_amount() == 0 or self.slp_amount_e.get_amount() is None:
                self.show_message(_("No SLP token amount provided."))
                return
        r = self.read_send_tab(preview=preview)
        if not r:
            return
        outputs, fee, tx_desc, coins, change_addrs = r
        try:
            tx = self.wallet.make_unsigned_transaction(coins, outputs, self.config, fee, change_addrs)
        except NotEnoughFunds:
            self.show_message(_("Insufficient funds"))
            return
        except NotEnoughFundsSlp:
            self.show_message(_("Insufficient valid token funds"))
            return
        except ExcessiveFee:
            self.show_message(_("Your fee is too high.  Max is 50 sat/byte."))
            return
        except BaseException as e:
            traceback.print_exc(file=sys.stdout)
            self.show_message(str(e))
            return

        amount = tx.output_value() if self.is_max else sum(map(lambda x:x[2], outputs))
        fee = tx.get_fee()

        #if fee < self.wallet.relayfee() * tx.estimated_size() / 1000 and tx.requires_fee(self.wallet):
            #self.show_error(_("This transaction requires a higher fee, or it will not be propagated by the network"))
            #return

        if preview:
            self.show_transaction(tx, tx_desc)
            return

        # confirmation dialog
        msg = [
            _("Amount to be sent") + ": " + self.format_amount_and_units(amount),
            _("Mining fee") + ": " + self.format_amount_and_units(fee),
        ]

        x_fee = run_hook('get_tx_extra_fee', self.wallet, tx)
        if x_fee:
            x_fee_address, x_fee_amount = x_fee
            msg.append( _("Additional fees") + ": " + self.format_amount_and_units(x_fee_amount) )

        confirm_rate = 2 * self.config.max_fee_rate()

        # IN THE FUTURE IF WE WANT TO APPEND SOMETHING IN THE MSG ABOUT THE FEE, CODE IS COMMENTED OUT:
        #if fee > confirm_rate * tx.estimated_size() / 1000:
        #    msg.append(_('Warning') + ': ' + _("The fee for this transaction seems unusually high."))

        if (fee < (tx.estimated_size())):
            msg.append(_('Warning') + ': ' + _("You're using a fee less than 1000 sats/kb.  It may take a very long time to confirm."))

        if self.config.get('enable_opreturn') and self.message_opreturn_e.text():
            msg.append(_("You are using an OP_RETURN message. This gets permanently written to the blockchain."))

        if self.wallet.has_password():
            msg.append("")
            msg.append(_("Enter your password to proceed"))
            password = self.password_dialog('\n'.join(msg))
            if not password:
                return
        else:
            msg.append(_('Proceed?'))
            password = None
            if not self.question('\n'.join(msg)):
                return

        def sign_done(success):
            if success:
                if not tx.is_complete():
                    self.show_transaction(tx, tx_desc)
                    self.do_clear()
                else:
                    self.broadcast_transaction(tx, tx_desc)
        self.sign_tx_with_password(tx, sign_done, password)

    @protected
    def sign_tx(self, tx, callback, password):
        self.sign_tx_with_password(tx, callback, password)

    def sign_tx_with_password(self, tx, callback, password):
        '''Sign the transaction in a separate thread.  When done, calls
        the callback with a success code of True or False.
        '''
        # call hook to see if plugin needs gui interaction
        run_hook('sign_tx', self, tx)

        def on_signed(result):
            callback(True)
        def on_failed(exc_info):
            self.on_error(exc_info)
            callback(False)

        if self.tx_external_keypairs:
            task = partial(Transaction.sign, tx, self.tx_external_keypairs)
        else:
            task = partial(self.wallet.sign_transaction, tx, password)
        WaitingDialog(self, _('Signing transaction...'), task,
                      on_signed, on_failed)

    def broadcast_transaction(self, tx, tx_desc):

        def broadcast_thread():
            # non-GUI thread
            status = False
            msg = "Failed"
            pr = self.payment_request
            if pr and pr.has_expired():
                self.payment_request = None
                return False, _("Payment request has expired")
            if pr:
                refund_address = self.wallet.get_receiving_addresses()[0]
                ack_status, ack_msg = pr.send_payment(str(tx), refund_address)
                msg = ack_msg
                if ack_status:
                    self.invoices.set_paid(pr, tx.txid())
                    self.invoices.save()
                    self.payment_request = None
                    status = True
            else:
                status, msg =  self.network.broadcast_transaction(tx)
            return status, msg

        # Capture current TL window; override might be removed on return
        parent = self.top_level_window()

        if not self.network:
            # Don't allow a useless broadcast when in offline mode. Previous to this we were getting an exception on broadcast.
            parent.show_error(_("You are using Electron Cash in offline mode; restart Electron Cash if you want to get connected"))
            return
        elif not self.network.is_connected():
            # Don't allow a potentially very slow broadcast when obviously not connected.
            parent.show_error(_("Not connected"))
            return

        def broadcast_done(result):
            # GUI thread
            if result:
                status, msg = result
                if status:
                    if tx_desc is not None and tx.is_complete():
                        self.wallet.set_label(tx.txid(), tx_desc)
                    parent.show_message(_('Payment sent.') + '\n' + msg)
                    self.invoice_list.update()
                    self.do_clear()
                else:
                    if msg.startswith("error: "):
                        msg = msg.split(" ", 1)[-1] # take the last part, sans the "error: " prefix
                    parent.show_error(msg)

        WaitingDialog(self, _('Broadcasting transaction...'),
                      broadcast_thread, broadcast_done, self.on_error)

    def query_choice(self, msg, choices):
        # Needed by QtHandler for hardware wallets
        dialog = WindowModalDialog(self.top_level_window())
        clayout = ChoicesLayout(msg, choices)
        vbox = QVBoxLayout(dialog)
        vbox.addLayout(clayout.layout())
        vbox.addLayout(Buttons(OkButton(dialog)))
        result = dialog.exec_()
        dialog.setParent(None)
        if not result:
            return None
        return clayout.selected_index()

    def lock_amount(self, b):
        '''
        This if-statement was added for SLP around the following two lines
        in order to keep the amount field locked and Max button disabled
        when the payto field is edited when a token is selected.
        '''
        if self.token_type_combo.currentData():
            self.amount_e.setFrozen(True)
            self.max_button.setEnabled(False)

    def prepare_for_payment_request(self):
        self.show_send_tab()
        self.payto_e.is_pr = True
        for e in [self.payto_e, self.amount_e, self.message_e]:
            e.setFrozen(True)
        self.max_button.setDisabled(True)
        self.payto_e.setText(_("please wait..."))
        return True

    def delete_invoice(self, key):
        self.invoices.remove(key)
        self.invoice_list.update()

    def payment_request_ok(self):
        pr = self.payment_request
        key = self.invoices.add(pr)
        status = self.invoices.get_status(key)
        self.invoice_list.update()
        if status == PR_PAID:
            self.show_message("invoice already paid")
            self.do_clear()
            self.payment_request = None
            return
        self.payto_e.is_pr = True
        if not pr.has_expired():
            self.payto_e.setGreen()
        else:
            self.payto_e.setExpired()
        self.payto_e.setText(pr.get_requestor())
        self.amount_e.setText(format_satoshis_plain(pr.get_amount(), self.decimal_point))
        self.message_e.setText(pr.get_memo())
        # signal to set fee
        self.amount_e.textEdited.emit("")

    def payment_request_error(self):
        self.show_message(self.payment_request.error)
        self.payment_request = None
        self.do_clear()

    def on_pr(self, request):
        self.payment_request = request
        if self.payment_request.verify(self.contacts):
            self.payment_request_ok_signal.emit()
        else:
            self.payment_request_error_signal.emit()

    def pay_to_URI(self, URI):
        if not URI:
            return
        try:
            out = web.parse_URI(URI, self.on_pr)
        except Exception as e:
            # THIS NEEDS TO BE COMMENTED OUT TO WORK WITH VSCODE DEBUGGER
            #self.show_error(_('Invalid bitcoincash URI:') + '\n' + str(e))
            return
        self.show_send_tab()
        r = out.get('r')
        sig = out.get('sig')
        name = out.get('name')
        if r or (name and sig):
            self.prepare_for_payment_request()
            return
        address = out.get('address')
        amount = out.get('amount')
        label = out.get('label')
        message = out.get('message')
        op_return = out.get('op_return')
        # use label as description (not BIP21 compliant)
        if label and not message:
            message = label
        if address:
            self.payto_e.setText(address)
        if message:
            self.message_e.setText(message)
        if amount:
            self.amount_e.setAmount(amount)
            self.amount_e.textEdited.emit("")
        if op_return:
            self.message_opreturn_e.setText(op_return)
            self.message_opreturn_e.setHidden(False)
            self.opreturn_rawhex_cb.setHidden(False)
            self.opreturn_rawhex_cb.setChecked(False)
            self.opreturn_label.setHidden(False)
        elif not self.config.get('enable_opreturn'):
            self.message_opreturn_e.setText('')
            self.message_opreturn_e.setHidden(True)
            self.opreturn_rawhex_cb.setHidden(True)
            self.opreturn_label.setHidden(True)

    def do_clear(self):
<<<<<<< HEAD
        """
        If SLP token is not selected proceed as normal, otherwise see
        the else-statement below which provides modified "do_clear" behavior
        after a payment is sent
        """
        if self.token_type_combo.currentData() is None:
            self.is_max = False
            self.not_enough_funds = False
            self.not_enough_funds_slp = False
            self.op_return_toolong = False
            self.payment_request = None
            self.payto_e.is_pr = False
            for e in [self.payto_e, self.message_e, self.amount_e, self.fiat_send_e, self.fee_e, self.message_opreturn_e]:
                e.setText('')
                e.setFrozen(False)
            self.max_button.setDisabled(False)
            self.set_pay_from([])
            self.tx_external_keypairs = {}
            self.message_opreturn_e.setVisible(self.config.get('enable_opreturn', False))
            self.opreturn_label.setVisible(self.config.get('enable_opreturn', False))
            self.update_status()
            self.slp_amount_e.setText('')
            run_hook('do_clear', self)
        else:
            self.not_enough_funds = False
            self.not_enough_funds_slp = False
            self.payment_request = None
            self.payto_e.is_pr = False
            for e in [self.payto_e, self.message_e, self.message_opreturn_e]:
                e.setText('')
                e.setFrozen(False)
            self.max_button.setDisabled(True)
            self.set_pay_from([])
            self.tx_external_keypairs = {}
            self.message_opreturn_e.setVisible(self.config.get('enable_opreturn', False))
            self.opreturn_label.setVisible(self.config.get('enable_opreturn', False))
            self.update_status()
            self.slp_amount_e.setText('')
            #run_hook('do_clear', self)
=======
        self.is_max = False
        self.not_enough_funds = False
        self.op_return_toolong = False
        self.payment_request = None
        self.payto_e.is_pr = False
        for e in [self.payto_e, self.message_e, self.amount_e, self.fiat_send_e, self.fee_e, self.message_opreturn_e]:
            e.setText('')
            e.setFrozen(False)
        self.max_button.setDisabled(False)
        self.opreturn_rawhex_cb.setChecked(False)
        self.set_pay_from([])
        self.tx_external_keypairs = {}
        self.message_opreturn_e.setVisible(self.config.get('enable_opreturn', False))
        self.opreturn_rawhex_cb.setVisible(self.config.get('enable_opreturn', False))
        self.opreturn_label.setVisible(self.config.get('enable_opreturn', False))
        self.update_status()
        run_hook('do_clear', self)
>>>>>>> 5f6799c9

    def set_frozen_state(self, addrs, freeze):
        self.wallet.set_frozen_state(addrs, freeze)
        self.address_list.update()
        self.utxo_list.update()
        self.update_fee()

    def set_frozen_coin_state(self, utxos, freeze):
        self.wallet.set_frozen_coin_state(utxos, freeze)
        self.utxo_list.update()
        self.update_fee()

    def create_converter_tab(self):

        source_address = QLineEdit()
        cash_address = QLineEdit()
        cash_address.setReadOnly(True)
        legacy_address = QLineEdit()
        legacy_address.setReadOnly(True)
        slp_address = QLineEdit()
        slp_address.setReadOnly(True)
        widgets = [
            (cash_address, Address.FMT_CASHADDR),
            (legacy_address, Address.FMT_LEGACY),
            (slp_address, Address.FMT_SLPADDR)
        ]

        def convert_address():
            try:
                addr = Address.from_string(source_address.text().strip())
            except:
                addr = None
            for widget, fmt in widgets:
                if addr:
                    widget.setText(addr.to_full_string(fmt))
                else:
                    widget.setText('')

        source_address.textChanged.connect(convert_address)

        label = WWLabel(_(
            "This tool helps convert between address formats for Bitcoin "
            "Cash addresses.\nYou are encouraged to use the 'Cash address' "
            "format."
        ))

        w = QWidget()
        grid = QGridLayout()
        grid.setSpacing(15)
        grid.setColumnStretch(1, 2)
        grid.setColumnStretch(2, 1)
        grid.addWidget(QLabel(_('Address to convert')), 0, 0)
        grid.addWidget(source_address, 0, 1)
        grid.addWidget(QLabel(_('Cash address')), 1, 0)
        grid.addWidget(cash_address, 1, 1)
        grid.addWidget(QLabel(_('Legacy address')), 2, 0)
        grid.addWidget(legacy_address, 2, 1)
        grid.addWidget(QLabel(_('SLP address')), 3, 0)
        grid.addWidget(slp_address, 3, 1)
        w.setLayout(grid)

        vbox = QVBoxLayout()
        vbox.addWidget(label)
        vbox.addWidget(w)
        vbox.addStretch(1)

        w = QWidget()
        w.setLayout(vbox)

        return w

    def create_list_tab(self, l, list_header=None):
        w = QWidget()
        w.searchable_list = l
        vbox = QVBoxLayout()
        w.setLayout(vbox)
        vbox.setContentsMargins(0, 0, 0, 0)
        vbox.setSpacing(0)
        if list_header:
            hbox = QHBoxLayout()
            for b in list_header:
                hbox.addWidget(b)
            hbox.addStretch()
            vbox.addLayout(hbox)
        vbox.addWidget(l)
        return w

    def create_addresses_tab(self):
        from .address_list import AddressList
        self.address_list = l = AddressList(self)
        self.cashaddr_toggled_signal.connect(l.update)
        return self.create_list_tab(l)

    def create_utxo_tab(self):
        from .utxo_list import UTXOList
        self.utxo_list = l = UTXOList(self)
        self.cashaddr_toggled_signal.connect(l.update)
        return self.create_list_tab(l)

    def create_slp_mgt_tab(self):
        self.create_token_dialog = None
        from .slp_mgt import SlpMgt
        self.token_list = l = SlpMgt(self)
        w = self.create_list_tab(l)
        vbox = w.layout()
        vbox.setSpacing(10)
        create_button = b = QPushButton(_("Create New Token"))
        create_button.setAutoDefault(False)
        create_button.setDefault(False)
        b.clicked.connect(self.show_create_token_dialog)
        vbox.addWidget(create_button)
        w.setLayout(vbox)
        return w

    def show_create_token_dialog(self):
        try: 
            self.create_token_dialog.show()
            self.create_token_dialog.raise_()
            self.create_token_dialog.activateWindow()
        except AttributeError:
            self.create_token_dialog = d = SlpCreateTokenGenesisDialog(self,)

    def create_contacts_tab(self):
        from .contact_list import ContactList
        self.contact_list = l = ContactList(self)
        self.cashaddr_toggled_signal.connect(l.update)
        return self.create_list_tab(l)

    def remove_address(self, addr):
        if self.question(_("Do you want to remove {} from your wallet?"
                           .format(addr.to_ui_string()))):
            self.wallet.delete_address(addr)
            self.address_list.update()
            self.history_list.update()
            self.history_updated_signal.emit() # inform things like address_dialog that there's a new history
            self.clear_receive_tab()

    def get_coins(self, isInvoice = False):
        if self.pay_from:
            return self.pay_from
        else:
            return self.wallet.get_spendable_coins(None, self.config, isInvoice)

    def spend_coins(self, coins):
        self.set_pay_from(coins)
        self.show_send_tab()
        self.update_fee()

    def paytomany(self):
        self.show_send_tab()
        self.payto_e.paytomany()
        msg = '\n'.join([
            _('Enter a list of outputs in the \'Pay to\' field.'),
            _('One output per line.'),
            _('Format: address, amount'),
            _('You may load a CSV file using the file icon.')
        ])
        self.show_message(msg, title=_('Pay to many'))

    def payto_contacts(self, labels):
        paytos = [self.get_contact_payto(label) for label in labels]
        self.show_send_tab()
        if len(paytos) == 1:
            self.payto_e.setText(paytos[0])
            self.amount_e.setFocus()
        else:
            text = "\n".join([payto + ", 0" for payto in paytos])
            self.payto_e.setText(text)
            self.payto_e.setFocus()

    def set_contact(self, label, address):
        if not Address.is_valid(address):
            self.show_error(_('Invalid Address'))
            self.contact_list.update()  # Displays original unchanged value
            return False
        old_entry = self.contacts.get(address, None)
        self.contacts[address] = ('address', label)
        self.contact_list.update()
        self.history_list.update()
        self.history_updated_signal.emit() # inform things like address_dialog that there's a new history
        self.update_completions()

        # The contact has changed, update any addresses that are displayed with the old information.
        run_hook('update_contact', address, self.contacts[address], old_entry)
        return True

    def delete_contacts(self, addresses):
        if not self.question(_("Remove {} from your list of contacts?")
                             .format(" + ".join(addresses))):
            return
        removed_entries = []
        for address in addresses:
            if address in self.contacts.keys():
                removed_entries.append((address, self.contacts[address]))
            self.contacts.pop(address)

        self.history_list.update()
        self.history_updated_signal.emit() # inform things like address_dialog that there's a new history
        self.contact_list.update()
        self.update_completions()
        run_hook('delete_contacts', removed_entries)

    def add_token_type(self, token_class, token_id, token_name, decimals_divisibility, *, error_callback=None, show_errors=True, allow_overwrite=False):
        if error_callback is None:
            error_callback = self.show_error

        token_name = token_name.strip()

        # Check for duplication error
        d = self.wallet.token_types.get(token_id)
        if not (d is None or allow_overwrite):
            if show_errors:
                error_callback(_('Token with this hash id exists already'))
            return False
        for tid, d in self.wallet.token_types.items():
            if d['name'] == token_name and tid != token_id:
                if show_errors:
                    error_callback(_('Token with this name exists already'))
                return False

        #Hash id validation
        hexregex='^[a-fA-F0-9]+$'
        gothex=re.match(hexregex,token_id)
        if gothex is None or len(token_id) is not 64:
            if show_errors:
                error_callback(_('Invalid Hash_Id'))
            return False

        #token name validation
        if len(token_name) < 1 or len(token_name)> 20:
            if show_errors:
                error_callback(_('Token name should be 1-20 characters'))
            return False


        new_entry=dict({'class':token_class,'name':token_name,'decimals':decimals_divisibility})

        self.wallet.add_token_type(token_id, new_entry)

        self.token_list.update()
        self.update_token_type_combo()
        self.slp_history_list.update()
        self.wallet.save_transactions(True)
        return True

    def delete_slp_token(self, token_ids):
        if not self.question(_("Remove {} from your list of tokens?")
                             .format(" + ".join(token_ids))):
            return

        for tid in token_ids:
            self.wallet.token_types.pop(tid)

        self.token_list.update()
        self.update_token_type_combo()
        self.slp_history_list.update()
        self.wallet.save_transactions(True)

    def show_invoice(self, key):
        pr = self.invoices.get(key)
        pr.verify(self.contacts)
        self.show_pr_details(pr)

    def show_pr_details(self, pr):
        key = pr.get_id()
        d = WindowModalDialog(self.top_level_window(), _("Invoice"))
        vbox = QVBoxLayout(d)
        grid = QGridLayout()
        grid.addWidget(QLabel(_("Requestor") + ':'), 0, 0)
        grid.addWidget(QLabel(pr.get_requestor()), 0, 1)
        grid.addWidget(QLabel(_("Amount") + ':'), 1, 0)
        outputs_str = '\n'.join(map(lambda x: self.format_amount(x[2])+ self.base_unit() + ' @ ' + x[1].to_ui_string(), pr.get_outputs()))
        grid.addWidget(QLabel(outputs_str), 1, 1)
        expires = pr.get_expiration_date()
        grid.addWidget(QLabel(_("Memo") + ':'), 2, 0)
        grid.addWidget(QLabel(pr.get_memo()), 2, 1)
        grid.addWidget(QLabel(_("Signature") + ':'), 3, 0)
        grid.addWidget(QLabel(pr.get_verify_status()), 3, 1)
        if expires:
            grid.addWidget(QLabel(_("Expires") + ':'), 4, 0)
            grid.addWidget(QLabel(format_time(expires)), 4, 1)
        vbox.addLayout(grid)
        weakD = Weak.ref(d)
        def do_export():
            fn = self.getSaveFileName(_("Save invoice to file"), "*.bip70")
            if not fn:
                return
            with open(fn, 'wb') as f:
                data = f.write(pr.raw)
            self.show_message(_('Invoice saved as' + ' ' + fn))
        exportButton = EnterButton(_('Save'), do_export)
        def do_delete():
            if self.question(_('Delete invoice?')):
                self.invoices.remove(key)
                self.history_list.update()
                self.history_updated_signal.emit() # inform things like address_dialog that there's a new history
                self.invoice_list.update()
                d = weakD()
                if d: d.close()
        deleteButton = EnterButton(_('Delete'), do_delete)
        vbox.addLayout(Buttons(exportButton, deleteButton, CloseButton(d)))
        d.exec_()
        d.setParent(None) # So Python can GC

    def do_pay_invoice(self, key):
        pr = self.invoices.get(key)
        self.payment_request = pr
        self.prepare_for_payment_request()
        pr.error = None  # this forces verify() to re-run
        if pr.verify(self.contacts):
            self.payment_request_ok()
        else:
            self.payment_request_error()

    def create_console_tab(self):
        from .console import Console
        self.console = console = Console()
        return console

    def update_console(self):
        console = self.console
        console.history = self.config.get("console-history",[])
        console.history_index = len(console.history)

        console.updateNamespace({'wallet' : self.wallet,
                                 'network' : self.network,
                                 'plugins' : self.gui_object.plugins,
                                 'window': self})
        console.updateNamespace({'util' : util, 'bitcoin':bitcoin})

        set_json = Weak(self.console.set_json)
        c = commands.Commands(self.config, self.wallet, self.network, lambda: set_json(True))
        methods = {}
        password_getter = Weak(self.password_dialog)
        def mkfunc(f, method):
            return lambda *args, **kwargs: f(method, *args, password_getter=password_getter,
                                             **kwargs)
        for m in dir(c):
            if m[0]=='_' or m in ['network','wallet','config']: continue
            methods[m] = mkfunc(c._run, m)

        console.updateNamespace(methods)

    def create_status_bar(self):

        sb = QStatusBar()
        sb.setFixedHeight(35)
        qtVersion = qVersion()

        self.balance_label = QLabel("")
        sb.addWidget(self.balance_label)

        self.addr_format_label = QLabel("")
        sb.addPermanentWidget(self.addr_format_label)

        self.search_box = QLineEdit()
        self.search_box.textChanged.connect(self.do_search)
        self.search_box.hide()
        sb.addPermanentWidget(self.search_box)

        self.lock_icon = QIcon()
        self.password_button = StatusBarButton(self.lock_icon, _("Password"), self.change_password_dialog )
        sb.addPermanentWidget(self.password_button)

        self.addr_converter_button = StatusBarButton(
            self.cashaddr_icon(),
            _("Toggle CashAddr Display"),
            self.toggle_cashaddr_status_bar
        )
        sb.addPermanentWidget(self.addr_converter_button)

        sb.addPermanentWidget(StatusBarButton(QIcon(":icons/preferences.png"), _("Preferences"), self.settings_dialog ) )
        self.seed_button = StatusBarButton(QIcon(":icons/seed.png"), _("Seed"), self.show_seed_dialog )
        sb.addPermanentWidget(self.seed_button)
        weakSelf = Weak(self)
        gui_object = self.gui_object
        self.status_button = StatusBarButton(QIcon(":icons/status_disconnected.png"), _("Network"), lambda: gui_object.show_network_dialog(weakSelf))
        sb.addPermanentWidget(self.status_button)
        run_hook('create_status_bar', sb)
        self.setStatusBar(sb)

    def update_lock_icon(self):
        icon = QIcon(":icons/lock.png") if self.wallet.has_password() else QIcon(":icons/unlock.png")
        self.password_button.setIcon(icon)

    def update_buttons_on_seed(self):
        self.seed_button.setVisible(self.wallet.has_seed())
        self.password_button.setVisible(self.wallet.can_change_password())
        self.send_button.setVisible(not self.wallet.is_watching_only())

    def change_password_dialog(self):
        from .password_dialog import ChangePasswordDialog
        d = ChangePasswordDialog(self.top_level_window(), self.wallet)
        ok, password, new_password, encrypt_file = d.run()
        if not ok:
            return
        try:
            self.wallet.update_password(password, new_password, encrypt_file)
        except BaseException as e:
            self.show_error(str(e))
            return
        except:
            traceback.print_exc(file=sys.stdout)
            self.show_error(_('Failed to update password'))
            return
        msg = _('Password was updated successfully') if new_password else _('Password is disabled, this wallet is not protected')
        self.show_message(msg, title=_("Success"))
        self.update_lock_icon()

    def toggle_search(self):
        self.search_box.setHidden(not self.search_box.isHidden())
        if not self.search_box.isHidden():
            self.search_box.setFocus(1)
        else:
            self.do_search('')

    def do_search(self, t):
        tab = self.tabs.currentWidget()
        if hasattr(tab, 'searchable_list'):
            tab.searchable_list.filter(t)

    def new_contact_dialog(self):
        d = WindowModalDialog(self.top_level_window(), _("New Contact"))
        vbox = QVBoxLayout(d)
        vbox.addWidget(QLabel(_('New Contact') + ':'))
        grid = QGridLayout()
        line1 = QLineEdit()
        line1.setFixedWidth(280)
        line2 = QLineEdit()
        line2.setFixedWidth(280)
        grid.addWidget(QLabel(_("Address")), 1, 0)
        grid.addWidget(line1, 1, 1)
        grid.addWidget(QLabel(_("Name")), 2, 0)
        grid.addWidget(line2, 2, 1)
        vbox.addLayout(grid)
        vbox.addLayout(Buttons(CancelButton(d), OkButton(d)))
        if d.exec_():
            self.set_contact(line2.text(), line1.text())

    def show_master_public_keys(self):
        dialog = WindowModalDialog(self.top_level_window(), _("Wallet Information"))
        dialog.setMinimumSize(500, 100)
        mpk_list = self.wallet.get_master_public_keys()
        vbox = QVBoxLayout()
        wallet_type = self.wallet.storage.get('wallet_type', '')
        grid = QGridLayout()
        basename = os.path.basename(self.wallet.storage.path)
        grid.addWidget(QLabel(_("Wallet name")+ ':'), 0, 0)
        grid.addWidget(QLabel(basename), 0, 1)
        grid.addWidget(QLabel(_("Wallet type")+ ':'), 1, 0)
        grid.addWidget(QLabel(wallet_type), 1, 1)
        grid.addWidget(QLabel(_("Script type")+ ':'), 2, 0)
        grid.addWidget(QLabel(self.wallet.txin_type), 2, 1)
        vbox.addLayout(grid)
        if self.wallet.is_deterministic():
            mpk_text = ShowQRTextEdit()
            mpk_text.setMaximumHeight(150)
            mpk_text.addCopyButton(self.app)
            def show_mpk(index):
                mpk_text.setText(mpk_list[index])
            # only show the combobox in case multiple accounts are available
            if len(mpk_list) > 1:
                def label(key):
                    if isinstance(self.wallet, Multisig_Wallet):
                        return _("cosigner") + ' ' + str(key+1)
                    return ''
                labels = [label(i) for i in range(len(mpk_list))]
                on_click = lambda clayout: show_mpk(clayout.selected_index())
                labels_clayout = ChoicesLayout(_("Master Public Keys"), labels, on_click)
                vbox.addLayout(labels_clayout.layout())
            else:
                vbox.addWidget(QLabel(_("Master Public Key")))
            show_mpk(0)
            vbox.addWidget(mpk_text)
        vbox.addStretch(1)
        vbox.addLayout(Buttons(CloseButton(dialog)))
        dialog.setLayout(vbox)
        dialog.exec_()

    def remove_wallet(self):
        if self.question('\n'.join([
                _('Delete wallet file?'),
                "%s"%self.wallet.storage.path,
                _('If your wallet contains funds, make sure you have saved its seed.')])):
            self._delete_wallet()

    @protected
    def _delete_wallet(self, password):
        wallet_path = self.wallet.storage.path
        basename = os.path.basename(wallet_path)
        self.gui_object.daemon.stop_wallet(wallet_path)
        self.close()
        os.unlink(wallet_path)
        self.update_recently_visited(wallet_path) # this ensures it's deleted from the menu
        self.show_error("Wallet removed:" + basename)

    @protected
    def show_seed_dialog(self, password):
        if not self.wallet.has_seed():
            self.show_message(_('This wallet has no seed'))
            return
        keystore = self.wallet.get_keystore()
        try:
            seed = keystore.get_seed(password)
            passphrase = keystore.get_passphrase(password)
        except BaseException as e:
            self.show_error(str(e))
            return
        from .seed_dialog import SeedDialog
        d = SeedDialog(self.top_level_window(), seed, passphrase)
        d.exec_()

    def show_qrcode(self, data, title = _("QR code"), parent=None):
        if not data:
            return
        d = QRDialog(data, parent or self, title)
        d.exec_()

    @protected
    def show_private_key(self, address, password):
        if not address:
            return
        try:
            pk = self.wallet.export_private_key(address, password)
        except Exception as e:
            traceback.print_exc(file=sys.stdout)
            self.show_message(str(e))
            return
        xtype = bitcoin.deserialize_privkey(pk)[0]
        d = WindowModalDialog(self.top_level_window(), _("Private key"))
        d.setMinimumSize(600, 150)
        vbox = QVBoxLayout()
        vbox.addWidget(QLabel('{}: {}'.format(_("Address"), address)))
        vbox.addWidget(QLabel(_("Script type") + ': ' + xtype))
        vbox.addWidget(QLabel(_("Private key") + ':'))
        keys_e = ShowQRTextEdit(text=pk)
        keys_e.addCopyButton(self.app)
        vbox.addWidget(keys_e)
        vbox.addWidget(QLabel(_("Redeem Script") + ':'))
        rds_e = ShowQRTextEdit(text=address.to_script().hex())
        rds_e.addCopyButton(self.app)
        vbox.addWidget(rds_e)
        vbox.addLayout(Buttons(CloseButton(d)))
        d.setLayout(vbox)
        d.exec_()

    msg_sign = _("Signing with an address actually means signing with the corresponding "
                "private key, and verifying with the corresponding public key. The "
                "address you have entered does not have a unique public key, so these "
                "operations cannot be performed.") + '\n\n' + \
               _('The operation is undefined. Not just in Electron Cash, but in general.')

    @protected
    def do_sign(self, address, message, signature, password):
        address  = address.text().strip()
        message = message.toPlainText().strip()
        try:
            addr = Address.from_string(address)
        except:
            self.show_message(_('Invalid Bitcoin Cash address.'))
            return
        if addr.kind != addr.ADDR_P2PKH:
            self.show_message(_('Cannot sign messages with this type of address.') + '\n\n' + self.msg_sign)
        if self.wallet.is_watching_only():
            self.show_message(_('This is a watching-only wallet.'))
            return
        if not self.wallet.is_mine(addr):
            self.show_message(_('Address not in wallet.'))
            return
        task = partial(self.wallet.sign_message, addr, message, password)

        def show_signed_message(sig):
            signature.setText(base64.b64encode(sig).decode('ascii'))
        self.wallet.thread.add(task, on_success=show_signed_message)

    def do_verify(self, address, message, signature):
        try:
            address = Address.from_string(address.text().strip())
        except:
            self.show_message(_('Invalid Bitcoin Cash address.'))
            return
        message = message.toPlainText().strip().encode('utf-8')
        try:
            # This can throw on invalid base64
            sig = base64.b64decode(signature.toPlainText())
            verified = bitcoin.verify_message(address, sig, message)
        except:
            verified = False

        if verified:
            self.show_message(_("Signature verified"))
        else:
            self.show_error(_("Wrong signature"))

    def sign_verify_message(self, address=None):
        d = WindowModalDialog(self.top_level_window(), _('Sign/verify Message'))
        d.setMinimumSize(610, 290)

        layout = QGridLayout(d)

        message_e = QTextEdit()
        layout.addWidget(QLabel(_('Message')), 1, 0)
        layout.addWidget(message_e, 1, 1)
        layout.setRowStretch(2,3)

        address_e = QLineEdit()
        address_e.setText(address.to_ui_string() if address else '')
        layout.addWidget(QLabel(_('Address')), 2, 0)
        layout.addWidget(address_e, 2, 1)

        signature_e = QTextEdit()
        layout.addWidget(QLabel(_('Signature')), 3, 0)
        layout.addWidget(signature_e, 3, 1)
        layout.setRowStretch(3,1)

        hbox = QHBoxLayout()

        b = QPushButton(_("Sign"))
        b.clicked.connect(lambda: self.do_sign(address_e, message_e, signature_e))
        hbox.addWidget(b)

        b = QPushButton(_("Verify"))
        b.clicked.connect(lambda: self.do_verify(address_e, message_e, signature_e))
        hbox.addWidget(b)

        b = QPushButton(_("Close"))
        b.clicked.connect(d.accept)
        hbox.addWidget(b)
        layout.addLayout(hbox, 4, 1)
        d.exec_()

    @protected
    def do_decrypt(self, message_e, pubkey_e, encrypted_e, password):
        if self.wallet.is_watching_only():
            self.show_message(_('This is a watching-only wallet.'))
            return
        cyphertext = encrypted_e.toPlainText()
        task = partial(self.wallet.decrypt_message, pubkey_e.text(), cyphertext, password)
        self.wallet.thread.add(task, on_success=lambda text: message_e.setText(text.decode('utf-8')))

    def do_encrypt(self, message_e, pubkey_e, encrypted_e):
        message = message_e.toPlainText()
        message = message.encode('utf-8')
        try:
            encrypted = bitcoin.encrypt_message(message, pubkey_e.text())
            encrypted_e.setText(encrypted.decode('ascii'))
        except BaseException as e:
            traceback.print_exc(file=sys.stdout)
            self.show_warning(str(e))

    def encrypt_message(self, address=None):
        d = WindowModalDialog(self.top_level_window(), _('Encrypt/decrypt Message'))
        d.setMinimumSize(610, 490)

        layout = QGridLayout(d)

        message_e = QTextEdit()
        layout.addWidget(QLabel(_('Message')), 1, 0)
        layout.addWidget(message_e, 1, 1)
        layout.setRowStretch(2,3)

        pubkey_e = QLineEdit()
        if address:
            pubkey = self.wallet.get_public_key(address)
            if not isinstance(pubkey, str):
                pubkey = pubkey.to_ui_string()
            pubkey_e.setText(pubkey)
        layout.addWidget(QLabel(_('Public key')), 2, 0)
        layout.addWidget(pubkey_e, 2, 1)

        encrypted_e = QTextEdit()
        layout.addWidget(QLabel(_('Encrypted')), 3, 0)
        layout.addWidget(encrypted_e, 3, 1)
        layout.setRowStretch(3,1)

        hbox = QHBoxLayout()
        b = QPushButton(_("Encrypt"))
        b.clicked.connect(lambda: self.do_encrypt(message_e, pubkey_e, encrypted_e))
        hbox.addWidget(b)

        b = QPushButton(_("Decrypt"))
        b.clicked.connect(lambda: self.do_decrypt(message_e, pubkey_e, encrypted_e))
        hbox.addWidget(b)

        b = QPushButton(_("Close"))
        b.clicked.connect(d.accept)
        hbox.addWidget(b)
        layout.addLayout(hbox, 4, 1)
        d.exec_()

    def password_dialog(self, msg=None, parent=None):
        from .password_dialog import PasswordDialog
        parent = parent or self
        return PasswordDialog(parent, msg).run()

    def tx_from_text(self, txt):
        from electroncash.transaction import tx_from_str
        try:
            txt_tx = tx_from_str(txt)
            tx = Transaction(txt_tx)
            tx.deserialize()
            if self.wallet:
                my_coins = self.wallet.get_spendable_coins(None, self.config)
                my_outpoints = [vin['prevout_hash'] + ':' + str(vin['prevout_n']) for vin in my_coins]
                for i, txin in enumerate(tx.inputs()):
                    outpoint = txin['prevout_hash'] + ':' + str(txin['prevout_n'])
                    if outpoint in my_outpoints:
                        my_index = my_outpoints.index(outpoint)
                        tx._inputs[i]['value'] = my_coins[my_index]['value']
            return tx
        except:
            traceback.print_exc(file=sys.stdout)
            self.show_critical(_("Electron Cash was unable to parse your transaction"))
            return

    def read_tx_from_qrcode(self):
        from electroncash import qrscanner
        try:
            data = qrscanner.scan_barcode(self.config.get_video_device())
        except BaseException as e:
            self.show_error(str(e))
            return
        if not data:
            return
        # if the user scanned a bitcoincash URI
        if data.lower().startswith(NetworkConstants.CASHADDR_PREFIX + ':'):
            self.pay_to_URI(data)
            return
        # else if the user scanned an offline signed tx
        data = bh2u(bitcoin.base_decode(data, length=None, base=43))
        tx = self.tx_from_text(data)
        if not tx:
            return
        self.show_transaction(tx)

    def read_tx_from_file(self):
        fileName = self.getOpenFileName(_("Select your transaction file"), "*.txn")
        if not fileName:
            return
        try:
            with open(fileName, "r") as f:
                file_content = f.read()
            file_content = file_content.strip()
            tx_file_dict = json.loads(str(file_content))
        except (ValueError, IOError, OSError, json.decoder.JSONDecodeError) as reason:
            self.show_critical(_("Electron Cash was unable to open your transaction file") + "\n" + str(reason), title=_("Unable to read file or no transaction found"))
            return
        tx = self.tx_from_text(file_content)
        return tx

    def do_process_from_text(self):
        from electroncash.transaction import SerializationError
        text = text_dialog(self.top_level_window(), _('Input raw transaction'), _("Transaction:"), _("Load transaction"))
        if not text:
            return
        try:
            tx = self.tx_from_text(text)
            if tx:
                self.show_transaction(tx)
        except SerializationError as e:
            self.show_critical(_("Electron Cash was unable to deserialize the transaction:") + "\n" + str(e))

    def do_process_from_file(self):
        from electroncash.transaction import SerializationError
        try:
            tx = self.read_tx_from_file()
            if tx:
                self.show_transaction(tx)
        except SerializationError as e:
            self.show_critical(_("Electron Cash was unable to deserialize the transaction:") + "\n" + str(e))

    def do_process_from_txid(self):
        from electroncash import transaction
        txid, ok = QInputDialog.getText(self, _('Lookup transaction'), _('Transaction ID') + ':')
        if ok and txid:
            txid = str(txid).strip()
            try:
                r = self.network.synchronous_get(('blockchain.transaction.get',[txid]))
            except BaseException as e:
                self.show_message(str(e))
                return
            tx = transaction.Transaction(r)
            self.show_transaction(tx)

    @protected
    def export_privkeys_dialog(self, password):
        if self.wallet.is_watching_only():
            self.show_message(_("This is a watching-only wallet"))
            return

        if isinstance(self.wallet, Multisig_Wallet):
            self.show_message(_('WARNING: This is a multi-signature wallet.') + '\n' +
                              _('It can not be "backed up" by simply exporting these private keys.'))

        d = WindowModalDialog(self.top_level_window(), _('Private keys'))
        d.setMinimumSize(850, 300)
        vbox = QVBoxLayout(d)

        msg = "%s\n%s\n%s" % (_("WARNING: ALL your private keys are secret."),
                              _("Exposing a single private key can compromise your entire wallet!"),
                              _("In particular, DO NOT use 'redeem private key' services proposed by third parties."))
        vbox.addWidget(QLabel(msg))

        e = QTextEdit()
        e.setReadOnly(True)
        vbox.addWidget(e)

        defaultname = 'electron-cash-private-keys.csv'
        select_msg = _('Select file to export your private keys to')
        hbox, filename_e, csv_button = filename_field(self, self.config, defaultname, select_msg)
        vbox.addLayout(hbox)

        b = OkButton(d, _('Export'))
        b.setEnabled(False)
        vbox.addLayout(Buttons(CancelButton(d), b))

        private_keys = {}
        addresses = self.wallet.get_addresses()
        done = False
        cancelled = False
        def privkeys_thread():
            for addr in addresses:
                time.sleep(0.1)
                if done or cancelled:
                    break
                privkey = self.wallet.export_private_key(addr, password)
                private_keys[addr.to_ui_string()] = privkey
                self.computing_privkeys_signal.emit()
            if not cancelled:
                self.computing_privkeys_signal.disconnect()
                self.show_privkeys_signal.emit()

        def show_privkeys():
            s = "\n".join('{}\t{}'.format(addr, privkey)
                          for addr, privkey in private_keys.items())
            e.setText(s)
            b.setEnabled(True)
            self.show_privkeys_signal.disconnect()
            nonlocal done
            done = True

        def on_dialog_closed(*args):
            nonlocal done
            nonlocal cancelled
            if not done:
                cancelled = True
                self.computing_privkeys_signal.disconnect()
                self.show_privkeys_signal.disconnect()

        self.computing_privkeys_signal.connect(lambda: e.setText("Please wait... %d/%d"%(len(private_keys),len(addresses))))
        self.show_privkeys_signal.connect(show_privkeys)
        d.finished.connect(on_dialog_closed)
        threading.Thread(target=privkeys_thread).start()

        res = d.exec_()
        d.setParent(None) # for python GC
        if not res:
            done = True
            return

        filename = filename_e.text()
        if not filename:
            return

        try:
            self.do_export_privkeys(filename, private_keys, csv_button.isChecked())
        except (IOError, os.error) as reason:
            txt = "\n".join([
                _("Electron Cash was unable to produce a private key-export."),
                str(reason)
            ])
            self.show_critical(txt, title=_("Unable to create csv"))

        except Exception as e:
            self.show_message(str(e))
            return

        self.show_message(_("Private keys exported."))

    def do_export_privkeys(self, fileName, pklist, is_csv):
        with open(fileName, "w+") as f:
            if is_csv:
                transaction = csv.writer(f)
                transaction.writerow(["address", "private_key"])
                for addr, pk in pklist.items():
                    transaction.writerow(["%34s"%addr,pk])
            else:
                import json
                f.write(json.dumps(pklist, indent = 4))

    def do_import_labels(self):
        labelsFile = self.getOpenFileName(_("Open labels file"), "*.json")
        if not labelsFile: return
        try:
            with open(labelsFile, 'r') as f:
                data = f.read()
                data = json.loads(data)
            if type(data) is not dict or not len(data) or not all(type(v) is str and type(k) is str for k,v in data.items()):
                self.show_critical(_("The file you selected does not appear to contain labels."))
                return
            for key, value in data.items():
                self.wallet.set_label(key, value)
            self.show_message(_("Your labels were imported from") + " '%s'" % str(labelsFile))
        except (IOError, OSError, json.decoder.JSONDecodeError) as reason:
            self.show_critical(_("Electron Cash was unable to import your labels.") + "\n" + str(reason))
        self.address_list.update()
        self.history_list.update()
        self.utxo_list.update()
        self.history_updated_signal.emit() # inform things like address_dialog that there's a new history

    def do_export_labels(self):
        labels = self.wallet.labels
        try:
            fileName = self.getSaveFileName(_("Select file to save your labels"), 'electron-cash_labels.json', "*.json")
            if fileName:
                with open(fileName, 'w+') as f:
                    json.dump(labels, f, indent=4, sort_keys=True)
                self.show_message(_("Your labels were exported to") + " '%s'" % str(fileName))
        except (IOError, os.error) as reason:
            self.show_critical(_("Electron Cash was unable to export your labels.") + "\n" + str(reason))

    def export_history_dialog(self):
        d = WindowModalDialog(self.top_level_window(), _('Export History'))
        d.setMinimumSize(400, 200)
        vbox = QVBoxLayout(d)
        defaultname = os.path.expanduser('~/electron-cash-history.csv')
        select_msg = _('Select file to export your wallet transactions to')
        hbox, filename_e, csv_button = filename_field(self, self.config, defaultname, select_msg)
        vbox.addLayout(hbox)
        vbox.addStretch(1)
        hbox = Buttons(CancelButton(d), OkButton(d, _('Export')))
        vbox.addLayout(hbox)
        run_hook('export_history_dialog', self, hbox)
        self.update()
        res = d.exec_()
        d.setParent(None) # for python GC
        if not res:
            return
        filename = filename_e.text()
        if not filename:
            return
        try:
            self.do_export_history(self.wallet, filename, csv_button.isChecked())
        except (IOError, os.error) as reason:
            export_error_label = _("Electron Cash was unable to produce a transaction export.")
            self.show_critical(export_error_label + "\n" + str(reason), title=_("Unable to export history"))
            return
        self.show_message(_("Your wallet history has been successfully exported."))

    def plot_history_dialog(self):
        if plot_history is None:
            return
        wallet = self.wallet
        history = wallet.get_history()
        if len(history) > 0:
            plt = plot_history(self.wallet, history)
            plt.show()

    def do_export_history(self, wallet, fileName, is_csv):
        history = wallet.export_history(fx=self.fx)
        lines = []
        for item in history:
            if is_csv:
                lines.append([item['txid'], item.get('label', ''), item['confirmations'], item['value'], item['date']])
            else:
                lines.append(item)

        with open(fileName, "w+") as f:
            if is_csv:
                transaction = csv.writer(f, lineterminator='\n')
                transaction.writerow(["transaction_hash","label", "confirmations", "value", "timestamp"])
                for line in lines:
                    transaction.writerow(line)
            else:
                import json
                f.write(json.dumps(lines, indent=4))

    def sweep_key_dialog(self):
        addresses = self.wallet.get_unused_addresses()
        if not addresses:
            try:
                addresses = self.wallet.get_receiving_addresses()
            except AttributeError:
                addresses = self.wallet.get_addresses()
        if not addresses:
            self.show_warning(_('Wallet has no address to sweep to'))
            return

        d = WindowModalDialog(self.top_level_window(), title=_('Sweep private keys'))
        d.setMinimumSize(600, 300)

        vbox = QVBoxLayout(d)
        vbox.addWidget(QLabel(_("Enter private keys:")))

        keys_e = ScanQRTextEdit(allow_multi=True)
        keys_e.setTabChangesFocus(True)
        vbox.addWidget(keys_e)

        h, addr_combo = address_combo(addresses)
        vbox.addLayout(h)

        vbox.addStretch(1)
        sweep_button = OkButton(d, _('Sweep'))
        vbox.addLayout(Buttons(CancelButton(d), sweep_button))

        def get_address_text():
            return addr_combo.currentText()

        def get_priv_keys():
            return keystore.get_private_keys(keys_e.toPlainText())

        def enable_sweep():
            sweep_button.setEnabled(bool(get_address_text()
                                         and get_priv_keys()))

        keys_e.textChanged.connect(enable_sweep)
        enable_sweep()
        res = d.exec_()
        d.setParent(None)
        if not res:
            return

        try:
            self.do_clear()
            coins, keypairs = sweep_preparations(get_priv_keys(), self.network)
            self.tx_external_keypairs = keypairs
            self.payto_e.setText(get_address_text())
            self.spend_coins(coins)
            self.spend_max()
        except BaseException as e:
            self.show_message(str(e))
            return
        self.payto_e.setFrozen(True)
        self.amount_e.setFrozen(True)
        self.warn_if_watching_only()

    def _do_import(self, title, msg, func):
        text = text_dialog(self.top_level_window(), title, msg + ' :', _('Import'),
                           allow_multi=True)
        if not text:
            return
        bad = []
        good = []
        for key in str(text).split():
            try:
                addr = func(key)
                good.append(addr)
            except BaseException as e:
                bad.append(key)
                continue
        if good:
            self.show_message(_("The following addresses were added") + ':\n' + '\n'.join(good))
        if bad:
            self.show_critical(_("The following inputs could not be imported") + ':\n'+ '\n'.join(bad))
        self.address_list.update()
        self.history_list.update()
        self.history_updated_signal.emit() # inform things like address_dialog that there's a new history

    def import_addresses(self):
        if not self.wallet.can_import_address():
            return
        title, msg = _('Import addresses'), _("Enter addresses")
        def import_addr(addr):
            if self.wallet.import_address(Address.from_string(addr)):
                return addr
            return ''
        self._do_import(title, msg, import_addr)

    @protected
    def do_import_privkey(self, password):
        if not self.wallet.can_import_privkey():
            return
        title, msg = _('Import private keys'), _("Enter private keys")
        self._do_import(title, msg, lambda x: self.wallet.import_private_key(x, password))

    def update_fiat(self):
        b = self.fx and self.fx.is_enabled()
        self.fiat_send_e.setVisible(b)
        self.fiat_receive_e.setVisible(b)
        self.history_list.refresh_headers()
        self.history_list.update()
        self.history_updated_signal.emit() # inform things like address_dialog that there's a new history
        self.address_list.refresh_headers()
        self.address_list.update()
        self.update_status()

    def cashaddr_icon(self):
<<<<<<< HEAD
        if self.config.get('addr_format', 0)==1:
=======
        if self.config.get('show_cashaddr', True):
>>>>>>> 5f6799c9
            return QIcon(":icons/tab_converter.png")
        elif self.config.get('addr_format', 0)==2:
            return QIcon(":icons/tab_converter_slp.png")
        else:
            return QIcon(":icons/tab_converter_bw.png")


    def update_cashaddr_icon(self):
        self.addr_converter_button.setIcon(self.cashaddr_icon())

    def toggle_cashaddr_status_bar(self):
<<<<<<< HEAD
        self.toggle_cashaddr(self.config.get('addr_format', 0))
=======
        self.toggle_cashaddr(not self.config.get('show_cashaddr', True))
>>>>>>> 5f6799c9

    def toggle_cashaddr_settings(self,state):
        self.toggle_cashaddr(state, True)

    def toggle_cashaddr(self, format, specified = False):
        #Gui toggle should just increment, if "specified" is True it is being set from preferences, so leave the value as is.
        if specified==False:
            if self.config.get('enable_slp'):
                max_format=2
            else:
                max_format=1
            format+=1
            if format > max_format:
                format=0
        self.config.set_key('addr_format', format)
        Address.show_cashaddr(format)
        self.setAddrFormatText(format)
        for window in self.gui_object.windows:
            window.cashaddr_toggled_signal.emit()

    def setAddrFormatText(self, format):
        try:
            if format == 0:
                self.addr_format_label.setText("Addresses: Legacy")
            elif format == 1:
                self.addr_format_label.setText("Addresses: cashAddr")
            else:
                self.addr_format_label.setText("Addresses: SLP")
        except AttributeError:
            pass

    def settings_dialog(self):
        self.need_restart = False
        d = WindowModalDialog(self.top_level_window(), _('Preferences'))
        vbox = QVBoxLayout()
        tabs = QTabWidget()
        gui_widgets = []
        fee_widgets = []
        tx_widgets = []
        id_widgets = []

        addr_format_choices = ["Legacy Format","CashAddr Format","SLP Format"]
        addr_format_dict={'Legacy Format':0,'CashAddr Format':1,'SLP Format':2}
        msg = _('Choose which format the wallet displays for Bitcoin Cash addresses')
        addr_format_label = HelpLabel(_('Address Format') + ':', msg)
        addr_format_combo = QComboBox()
        addr_format_combo.addItems(addr_format_choices)
        addr_format_combo.setCurrentIndex(self.config.get("addr_format", 0))
        addr_format_combo.currentIndexChanged.connect(self.toggle_cashaddr_settings)

        gui_widgets.append((addr_format_label,addr_format_combo))

        # language
        lang_help = _('Select which language is used in the GUI (after restart).')
        lang_label = HelpLabel(_('Language') + ':', lang_help)
        lang_combo = QComboBox()
        from electroncash.i18n import languages

        language_names = []
        language_keys = []
        for item in languages.items():
            language_keys.append(item[0])
            language_names.append(item[1])
        lang_combo.addItems(language_names)
        try:
            index = language_keys.index(self.config.get("language",''))
        except ValueError:
            index = 0
        lang_combo.setCurrentIndex(index)

        if not self.config.is_modifiable('language'):
            for w in [lang_combo, lang_label]:
                w.setEnabled(False)

        def on_lang(x):
            lang_request = language_keys[lang_combo.currentIndex()]
            if lang_request != self.config.get('language'):
                self.config.set_key("language", lang_request, True)
                self.need_restart = True
        lang_combo.currentIndexChanged.connect(on_lang)
        gui_widgets.append((lang_label, lang_combo))

        nz_help = _('Number of zeros displayed after the decimal point. For example, if this is set to 2, "1." will be displayed as "1.00"')
        nz_label = HelpLabel(_('Zeros after decimal point') + ':', nz_help)
        nz = QSpinBox()
        nz.setMinimum(0)
        nz.setMaximum(self.decimal_point)
        nz.setValue(self.num_zeros)
        if not self.config.is_modifiable('num_zeros'):
            for w in [nz, nz_label]: w.setEnabled(False)
        def on_nz():
            value = nz.value()
            if self.num_zeros != value:
                self.num_zeros = value
                self.config.set_key('num_zeros', value, True)
                self.history_list.update()
                self.history_updated_signal.emit() # inform things like address_dialog that there's a new history
                self.address_list.update()
        nz.valueChanged.connect(on_nz)
        gui_widgets.append((nz_label, nz))

        def on_customfee(x):
            amt = customfee_e.get_amount()
            m = int(amt * 1000.0) if amt is not None else None
            self.config.set_key('customfee', m)
            self.fee_slider.update()
            self.fee_slider_mogrifier()

        customfee_e = BTCSatsByteEdit()
        customfee_e.setAmount(self.config.custom_fee_rate() / 1000.0 if self.config.has_custom_fee_rate() else None)
        customfee_e.textChanged.connect(on_customfee)
        customfee_label = HelpLabel(_('Custom Fee Rate'), _('Custom Fee Rate in Satoshis per byte'))
        fee_widgets.append((customfee_label, customfee_e))

        feebox_cb = QCheckBox(_('Edit fees manually'))
        feebox_cb.setChecked(self.config.get('show_fee', False))
        feebox_cb.setToolTip(_("Show fee edit box in send tab."))
        def on_feebox(x):
            self.config.set_key('show_fee', x == Qt.Checked)
            self.fee_e.setVisible(bool(x))
        feebox_cb.stateChanged.connect(on_feebox)
        fee_widgets.append((feebox_cb, None))

        msg = _('OpenAlias record, used to receive coins and to sign payment requests.') + '\n\n'\
              + _('The following alias providers are available:') + '\n'\
              + '\n'.join(['https://cryptoname.co/', 'http://xmr.link']) + '\n\n'\
              + 'For more information, see http://openalias.org'
        alias_label = HelpLabel(_('OpenAlias') + ':', msg)
        alias = self.config.get('alias','')
        alias_e = QLineEdit(alias)
        def set_alias_color():
            if not self.config.get('alias'):
                alias_e.setStyleSheet("")
                return
            if self.alias_info:
                alias_addr, alias_name, validated = self.alias_info
                alias_e.setStyleSheet((ColorScheme.GREEN if validated else ColorScheme.RED).as_stylesheet(True))
            else:
                alias_e.setStyleSheet(ColorScheme.RED.as_stylesheet(True))
        def on_alias_edit():
            alias_e.setStyleSheet("")
            alias = str(alias_e.text())
            self.config.set_key('alias', alias, True)
            if alias:
                self.fetch_alias()
        set_alias_color()
        self.alias_received_signal.connect(set_alias_color)
        alias_e.editingFinished.connect(on_alias_edit)
        id_widgets.append((alias_label, alias_e))

        # SSL certificate
        msg = ' '.join([
            _('SSL certificate used to sign payment requests.'),
            _('Use setconfig to set ssl_chain and ssl_privkey.'),
        ])
        if self.config.get('ssl_privkey') or self.config.get('ssl_chain'):
            try:
                SSL_identity = paymentrequest.check_ssl_config(self.config)
                SSL_error = None
            except BaseException as e:
                SSL_identity = "error"
                SSL_error = str(e)
        else:
            SSL_identity = ""
            SSL_error = None
        SSL_id_label = HelpLabel(_('SSL certificate') + ':', msg)
        SSL_id_e = QLineEdit(SSL_identity)
        SSL_id_e.setStyleSheet((ColorScheme.RED if SSL_error else ColorScheme.GREEN).as_stylesheet(True) if SSL_identity else '')
        if SSL_error:
            SSL_id_e.setToolTip(SSL_error)
        SSL_id_e.setReadOnly(True)
        id_widgets.append((SSL_id_label, SSL_id_e))

        units = ['BCH', 'mBCH', 'cash']
        msg = _('Base unit of your wallet.')\
              + '\n1 BCH = 1,000 mBCH = 1,000,000 cash.\n' \
              + _(' These settings affects the fields in the Send tab')+' '
        unit_label = HelpLabel(_('Base unit') + ':', msg)
        unit_combo = QComboBox()
        unit_combo.addItems(units)
        unit_combo.setCurrentIndex(units.index(self.base_unit()))
        def on_unit(x, nz):
            unit_result = units[unit_combo.currentIndex()]
            if self.base_unit() == unit_result:
                return
            edits = self.amount_e, self.fee_e, self.receive_amount_e
            amounts = [edit.get_amount() for edit in edits]
            if unit_result == 'BCH':
                self.decimal_point = 8
            elif unit_result == 'mBCH':
                self.decimal_point = 5
            elif unit_result == 'cash':
                self.decimal_point = 2
            else:
                raise Exception('Unknown base unit')
            self.config.set_key('decimal_point', self.decimal_point, True)
            nz.setMaximum(self.decimal_point)
            self.history_list.update()
            self.history_updated_signal.emit() # inform things like address_dialog that there's a new history
            self.request_list.update()
            self.address_list.update()
            for edit, amount in zip(edits, amounts):
                edit.setAmount(amount)
            self.update_status()
        unit_combo.currentIndexChanged.connect(lambda x: on_unit(x, nz))
        gui_widgets.append((unit_label, unit_combo))



        block_explorers = web.BE_sorted_list()
        msg = _('Choose which online block explorer to use for functions that open a web browser')
        block_ex_label = HelpLabel(_('Online Block Explorer') + ':', msg)
        block_ex_combo = QComboBox()
        block_ex_combo.addItems(block_explorers)
        block_ex_combo.setCurrentIndex(block_ex_combo.findText(web.BE_from_config(self.config)))
        def on_be(x):
            be_result = block_explorers[block_ex_combo.currentIndex()]
            self.config.set_key('block_explorer', be_result, True)
        block_ex_combo.currentIndexChanged.connect(on_be)
        gui_widgets.append((block_ex_label, block_ex_combo))

        from electroncash import qrscanner
        system_cameras = qrscanner._find_system_cameras()
        qr_combo = QComboBox()
        qr_combo.addItem("Default","default")
        for camera, device in system_cameras.items():
            qr_combo.addItem(camera, device)
        #combo.addItem("Manually specify a device", config.get("video_device"))
        index = qr_combo.findData(self.config.get("video_device"))
        qr_combo.setCurrentIndex(index)
        msg = _("Install the zbar package to enable this.")
        qr_label = HelpLabel(_('Video Device') + ':', msg)
        qr_combo.setEnabled(qrscanner.libzbar is not None)
        on_video_device = lambda x: self.config.set_key("video_device", qr_combo.itemData(x), True)
        qr_combo.currentIndexChanged.connect(on_video_device)
        gui_widgets.append((qr_label, qr_combo))

        usechange_cb = QCheckBox(_('Use change addresses'))
        usechange_cb.setChecked(self.wallet.use_change)
        if not self.config.is_modifiable('use_change'): usechange_cb.setEnabled(False)
        def on_usechange(x):
            usechange_result = x == Qt.Checked
            if self.wallet.use_change != usechange_result:
                self.wallet.use_change = usechange_result
                self.wallet.storage.put('use_change', self.wallet.use_change)
                multiple_cb.setEnabled(self.wallet.use_change)
        usechange_cb.stateChanged.connect(on_usechange)
        usechange_cb.setToolTip(_('Using change addresses makes it more difficult for other people to track your transactions.'))
        tx_widgets.append((usechange_cb, None))

        def on_multiple(x):
            multiple = x == Qt.Checked
            if self.wallet.multiple_change != multiple:
                self.wallet.multiple_change = multiple
                self.wallet.storage.put('multiple_change', multiple)
        multiple_change = self.wallet.multiple_change
        multiple_cb = QCheckBox(_('Use multiple change addresses'))
        multiple_cb.setEnabled(self.wallet.use_change)
        multiple_cb.setToolTip('\n'.join([
            _('In some cases, use up to 3 change addresses in order to break '
              'up large coin amounts and obfuscate the recipient address.'),
            _('This may result in higher transactions fees.')
        ]))
        multiple_cb.setChecked(multiple_change)
        multiple_cb.stateChanged.connect(on_multiple)
        tx_widgets.append((multiple_cb, None))

        def fmt_docs(key, klass):
            lines = [ln.lstrip(" ") for ln in klass.__doc__.split("\n")]
            return '\n'.join([key, "", " ".join(lines)])

        def on_unconf(x):
            self.config.set_key('confirmed_only', bool(x))
        conf_only = self.config.get('confirmed_only', False)
        unconf_cb = QCheckBox(_('Spend only confirmed coins'))
        unconf_cb.setToolTip(_('Spend only confirmed inputs.'))
        unconf_cb.setChecked(conf_only)
        unconf_cb.stateChanged.connect(on_unconf)
        tx_widgets.append((unconf_cb, None))

        # Fiat Currency
        hist_checkbox = QCheckBox()
        fiat_address_checkbox = QCheckBox()
        ccy_combo = QComboBox()
        ex_combo = QComboBox()

        def on_slptok_pref(x):
            x = bool(x)
            self.config.set_key('enable_slp', x)

            wallet = self.wallet

            self.slp_amount_e.setHidden(not x)
            self.slp_max_button.setHidden(not x)
            self.token_type_combo.setHidden(not x)
            self.slp_amount_label.setHidden(not x)
            self.slp_token_type_label.setHidden(not x)

            if x:
                self.toggle_tab(self.slp_mgt_tab, 1)
                self.toggle_tab(self.slp_history_tab, 1)
                opret_cb.setChecked(False)
                self.config.set_key('enable_opreturn',False)
                self.toggle_cashaddr(2, True)
            else:
                self.toggle_tab(self.slp_mgt_tab, 2)
                self.toggle_tab(self.slp_history_tab, 2)
                self.slp_amount_e.setAmount(0)
                self.slp_amount_e.setText("")
                self.token_type_combo.setCurrentIndex(0)
                self.toggle_cashaddr(self.config.get('addr_format', 0) - 1)

            wallet.enable_slp() if x else wallet.disable_slp()

            self.update_token_type_combo()

            self.update_tabs()

        enable_slp = bool(self.config.get('enable_slp'))
        slp_cb = QCheckBox(_('Enable SLP tokens'))
        slp_cb.setToolTip(_('Enable managing and sending SLP tokens.'))
        slp_cb.setChecked(enable_slp)
        slp_cb.stateChanged.connect(on_slptok_pref)
        tx_widgets.append((slp_cb, None))

        def on_opret(x):
            self.config.set_key('enable_opreturn', bool(x))
            if not x:
                self.message_opreturn_e.setText("")
                self.op_return_toolong = False
            self.message_opreturn_e.setHidden(not x)
            self.opreturn_rawhex_cb.setHidden(not x)
            self.opreturn_label.setHidden(not x)

        enable_opreturn = bool(self.config.get('enable_opreturn'))
        opret_cb = QCheckBox(_('Enable OP_RETURN output'))
        opret_cb.setToolTip(_('Enable posting messages with OP_RETURN.'))
        opret_cb.setChecked(enable_opreturn)
        opret_cb.stateChanged.connect(on_opret)
        tx_widgets.append((opret_cb,None))

        def update_currencies():
            if not self.fx: return
            currencies = sorted(self.fx.get_currencies(self.fx.get_history_config()))
            ccy_combo.clear()
            ccy_combo.addItems([_('None')] + currencies)
            if self.fx.is_enabled():
                ccy_combo.setCurrentIndex(ccy_combo.findText(self.fx.get_currency()))

        def update_history_cb():
            if not self.fx: return
            hist_checkbox.setChecked(self.fx.get_history_config())
            hist_checkbox.setEnabled(self.fx.is_enabled())

        def update_fiat_address_cb():
            if not self.fx: return
            fiat_address_checkbox.setChecked(self.fx.get_fiat_address_config())

        def update_exchanges():
            if not self.fx: return
            b = self.fx.is_enabled()
            ex_combo.setEnabled(b)
            if b:
                h = self.fx.get_history_config()
                c = self.fx.get_currency()
                exchanges = self.fx.get_exchanges_by_ccy(c, h)
            else:
                exchanges = self.fx.get_exchanges_by_ccy('USD', False)
            ex_combo.clear()
            ex_combo.addItems(sorted(exchanges))
            ex_combo.setCurrentIndex(ex_combo.findText(self.fx.config_exchange()))

        def on_currency(hh):
            if not self.fx: return
            b = bool(ccy_combo.currentIndex())
            ccy = str(ccy_combo.currentText()) if b else None
            self.fx.set_enabled(b)
            if b and ccy != self.fx.ccy:
                self.fx.set_currency(ccy)
            update_history_cb()
            update_exchanges()
            self.update_fiat()

        def on_exchange(idx):
            exchange = str(ex_combo.currentText())
            if self.fx and self.fx.is_enabled() and exchange and exchange != self.fx.exchange.name():
                self.fx.set_exchange(exchange)

        def on_history(checked):
            if not self.fx: return
            self.fx.set_history_config(checked)
            update_exchanges()
            self.history_list.refresh_headers()
            self.slp_history_list.refresh_headers()
            if self.fx.is_enabled() and checked:
                # reset timeout to get historical rates
                self.fx.timeout = 0

        def on_fiat_address(checked):
            if not self.fx: return
            self.fx.set_fiat_address_config(checked)
            self.address_list.refresh_headers()
            self.address_list.update()

        update_currencies()
        update_history_cb()
        update_fiat_address_cb()
        update_exchanges()
        ccy_combo.currentIndexChanged.connect(on_currency)
        hist_checkbox.stateChanged.connect(on_history)
        fiat_address_checkbox.stateChanged.connect(on_fiat_address)
        ex_combo.currentIndexChanged.connect(on_exchange)

        fiat_widgets = []
        fiat_widgets.append((QLabel(_('Fiat currency')), ccy_combo))
        fiat_widgets.append((QLabel(_('Show history rates')), hist_checkbox))
        fiat_widgets.append((QLabel(_('Show Fiat balance for addresses')), fiat_address_checkbox))
        fiat_widgets.append((QLabel(_('Source')), ex_combo))

        tabs_info = [
            (fee_widgets, _('Fees')),
            (tx_widgets, _('Transactions')),
            (gui_widgets, _('Appearance')),
            (fiat_widgets, _('Fiat')),
            (id_widgets, _('Identity')),
        ]
        for widgets, name in tabs_info:
            tab = QWidget()
            grid = QGridLayout(tab)
            grid.setColumnStretch(0,1)
            for a,b in widgets:
                i = grid.rowCount()
                if b:
                    if a:
                        grid.addWidget(a, i, 0)
                    grid.addWidget(b, i, 1)
                else:
                    grid.addWidget(a, i, 0, 1, 2)
            tabs.addTab(tab, name)

        vbox.addWidget(tabs)
        vbox.addStretch(1)
        vbox.addLayout(Buttons(CloseButton(d)))
        d.setLayout(vbox)

        # run the dialog
        d.exec_()
        d.setParent(None) # for Python GC

        if self.fx:
            self.fx.timeout = 0

        self.alias_received_signal.disconnect(set_alias_color)

        run_hook('close_settings_dialog')
        if self.need_restart:
            self.show_warning(_('Please restart Electron Cash to activate the new GUI settings'), title=_('Success'))


    def closeEvent(self, event):
        # It seems in some rare cases this closeEvent() is called twice
        if not self.cleaned_up:
            self.cleaned_up = True
            self.clean_up()
        event.accept()

    def is_alive(self): return bool(not getattr(self, 'cleaned_up', True) and getattr(self, 'wallet', None))

    def clean_up_connections(self):
        def disconnect_signals():
            for attr_name in dir(self):
                if attr_name.endswith("_signal"):
                    sig = getattr(self, attr_name)
                    if isinstance(sig, pyqtBoundSignal):
                        try: sig.disconnect()
                        except TypeError: pass # no connections
                elif attr_name.endswith("__RateLimiter"): # <--- NB: this needs to match the attribute name in util.py rate_limited decorator
                    rl_obj = getattr(self, attr_name)
                    if isinstance(rl_obj, RateLimiter):
                        rl_obj.kill_timer()
            try: self.disconnect()
            except TypeError: pass
        def disconnect_network_callbacks():
            if self.network:
                self.network.unregister_callback(self.on_network)
                self.network.unregister_callback(self.on_quotes)
                self.network.unregister_callback(self.on_history)
        # /
        disconnect_network_callbacks()
        disconnect_signals()

    def clean_up_children(self):
        # the menu bar and status bar hold references to self, so kill them to help GC this window
        self.setMenuBar(None)
        self.setStatusBar(None)
        # Reparent children to 'None' so python GC can clean them up sooner rather than later.
        # This also hopefully helps accelerate this window's GC.
        children = [c for c in self.children()
                    if (isinstance(c, (QWidget,QAction,QShortcut,TaskThread))
                        and not isinstance(c, (QStatusBar, QMenuBar, QFocusFrame)))]
        for c in children:
            try: c.disconnect()
            except TypeError: pass
            c.setParent(None)

    def clean_up(self):
        self.wallet.thread.stop()
        self.wallet.thread.wait() # Join the thread to make sure it's really dead.

        # We catch these errors with the understanding that there is no recovery at
        # this point, given user has likely performed an action we cannot recover
        # cleanly from.  So we attempt to exit as cleanly as possible.
        try:
            self.config.set_key("is_maximized", self.isMaximized())
            self.config.set_key("console-history", self.console.history[-50:], True)
        except (OSError, PermissionError) as e:
            self.print_error("unable to write to config (directory removed?)", e)

        if not self.isMaximized():
            try:
                g = self.geometry()
                self.wallet.storage.put("winpos-qt", [g.left(),g.top(),g.width(),g.height()])
            except (OSError, PermissionError) as e:
                self.print_error("unable to write to wallet storage (directory removed?)", e)

        # Should be no side-effects in this function relating to file access past this point.
        if self.qr_window:
            self.qr_window.close()
            self.qr_window = None # force GC sooner rather than later.
        self.close_wallet()


        try: self.gui_object.timer.timeout.disconnect(self.timer_actions)
        except TypeError: pass # defensive programming: this can happen if we got an exception before the timer action was connected

        self.gui_object.close_window(self) # implicitly runs the hook: on_close_window

        # At this point all plugins should have removed any references to this window.
        # Now, just to be paranoid, do some active destruction of signal/slot connections as well as
        # Removing child widgets forcefully to speed up Python's own GC of this window.
        self.clean_up_connections()
        self.clean_up_children()


    def internal_plugins_dialog(self):
        if self.internalpluginsdialog:
            # NB: reentrance here is possible due to the way the window menus work on MacOS.. so guard against it
            self.internalpluginsdialog.raise_()
            return
        d = WindowModalDialog(self.top_level_window(), _('Optional Features'))
        weakD = Weak.ref(d)

        gui_object = self.gui_object
        plugins = gui_object.plugins

        vbox = QVBoxLayout(d)

        # plugins
        scroll = QScrollArea()
        scroll.setEnabled(True)
        scroll.setWidgetResizable(True)
        scroll.setMinimumSize(400,250)
        vbox.addWidget(scroll)

        w = QWidget()
        scroll.setWidget(w)
        w.setMinimumHeight(plugins.get_internal_plugin_count() * 35)

        grid = QGridLayout()
        grid.setColumnStretch(0,1)
        weakGrid = Weak.ref(grid)
        w.setLayout(grid)

        settings_widgets = Weak.ValueDictionary()

        def enable_settings_widget(p, name, i):
            widget = settings_widgets.get(name)
            grid = weakGrid()
            d = weakD()
            if d and grid and not widget and p and p.requires_settings():
                widget = settings_widgets[name] = p.settings_widget(d)
                grid.addWidget(widget, i, 1)
            if widget:
                widget.setEnabled(bool(p and p.is_enabled()))
                if not p:
                    # Need to delete settings widget because keeping it around causes bugs as it points to a now-dead plugin instance
                    settings_widgets.pop(name)
                    widget.hide(); widget.setParent(None); widget.deleteLater(); widget = None

        def do_toggle(weakCb, name, i):
            cb = weakCb()
            if cb:
                p = plugins.toggle_internal_plugin(name)
                cb.setChecked(bool(p))
                enable_settings_widget(p, name, i)
                # All plugins get this whenever one is toggled.
                run_hook('init_qt', gui_object)

        for i, descr in enumerate(plugins.internal_plugin_metadata.values()):
            name = descr['__name__']
            p = plugins.get_internal_plugin(name)
            if descr.get('registers_keystore'):
                continue
            try:
                cb = QCheckBox(descr['fullname'])
                weakCb = Weak.ref(cb)
                plugin_is_loaded = p is not None
                cb_enabled = (not plugin_is_loaded and plugins.is_internal_plugin_available(name, self.wallet)
                              or plugin_is_loaded and p.can_user_disable())
                cb.setEnabled(cb_enabled)
                cb.setChecked(plugin_is_loaded and p.is_enabled())
                grid.addWidget(cb, i, 0)
                enable_settings_widget(p, name, i)
                cb.clicked.connect(partial(do_toggle, weakCb, name, i))
                msg = descr['description']
                if descr.get('requires'):
                    msg += '\n\n' + _('Requires') + ':\n' + '\n'.join(map(lambda x: x[1], descr.get('requires')))
                grid.addWidget(HelpButton(msg), i, 2)
            except Exception:
                self.print_msg("error: cannot display plugin", name)
                traceback.print_exc(file=sys.stdout)
        grid.setRowStretch(len(plugins.internal_plugin_metadata.values()), 1)
        vbox.addLayout(Buttons(CloseButton(d)))
        self.internalpluginsdialog = d
        d.exec_()
        self.internalpluginsdialog = None # Python GC please!

    def external_plugins_dialog(self):
        if self.externalpluginsdialog:
            # NB: reentrance here is possible due to the way the window menus work on MacOS.. so guard against it
            self.externalpluginsdialog.raise_()
            return
        from . import external_plugins_window
        d = external_plugins_window.ExternalPluginsDialog(self, _('Plugin Manager'))
        self.externalpluginsdialog = d
        d.exec_()
        self.externalpluginsdialog = None # allow python to GC

    def cpfp(self, parent_tx, new_tx):
        total_size = parent_tx.estimated_size() + new_tx.estimated_size()
        d = WindowModalDialog(self.top_level_window(), _('Child Pays for Parent'))
        vbox = QVBoxLayout(d)
        msg = (
            "A CPFP is a transaction that sends an unconfirmed output back to "
            "yourself, with a high fee. The goal is to have miners confirm "
            "the parent transaction in order to get the fee attached to the "
            "child transaction.")
        vbox.addWidget(WWLabel(_(msg)))
        msg2 = ("The proposed fee is computed using your "
            "fee/kB settings, applied to the total size of both child and "
            "parent transactions. After you broadcast a CPFP transaction, "
            "it is normal to see a new unconfirmed transaction in your history.")
        vbox.addWidget(WWLabel(_(msg2)))
        grid = QGridLayout()
        grid.addWidget(QLabel(_('Total size') + ':'), 0, 0)
        grid.addWidget(QLabel('%d bytes'% total_size), 0, 1)
        max_fee = new_tx.output_value()
        grid.addWidget(QLabel(_('Input amount') + ':'), 1, 0)
        grid.addWidget(QLabel(self.format_amount(max_fee) + ' ' + self.base_unit()), 1, 1)
        output_amount = QLabel('')
        grid.addWidget(QLabel(_('Output amount') + ':'), 2, 0)
        grid.addWidget(output_amount, 2, 1)
        fee_e = BTCAmountEdit(self.get_decimal_point)
        def f(x):
            a = max_fee - fee_e.get_amount()
            output_amount.setText((self.format_amount(a) + ' ' + self.base_unit()) if a else '')
        fee_e.textChanged.connect(f)
        fee = self.config.fee_per_kb() * total_size / 1000
        fee_e.setAmount(fee)
        grid.addWidget(QLabel(_('Fee' + ':')), 3, 0)
        grid.addWidget(fee_e, 3, 1)
        def on_rate(dyn, pos, fee_rate):
            fee = fee_rate * total_size / 1000
            fee = min(max_fee, fee)
            fee_e.setAmount(fee)
        fee_slider = FeeSlider(self, self.config, on_rate)
        fee_slider.update()
        grid.addWidget(fee_slider, 4, 1)
        vbox.addLayout(grid)
        vbox.addLayout(Buttons(CancelButton(d), OkButton(d)))
        result = d.exec_()
        d.setParent(None) # So Python can GC
        if not result:
            return
        fee = fee_e.get_amount()
        if fee > max_fee:
            self.show_error(_('Max fee exceeded'))
            return
        new_tx = self.wallet.cpfp(parent_tx, fee)
        if new_tx is None:
            self.show_error(_('CPFP no longer valid'))
            return
        self.show_transaction(new_tx)<|MERGE_RESOLUTION|>--- conflicted
+++ resolved
@@ -151,12 +151,7 @@
         self.tx_notifications = []
         self.tl_windows = []
         self.tx_external_keypairs = {}
-<<<<<<< HEAD
         Address.show_cashaddr(config.get('addr_format', 0))
-=======
-
-        Address.show_cashaddr(config.get('show_cashaddr', True))
->>>>>>> 5f6799c9
 
         self.create_status_bar()
         self.need_update = threading.Event()
@@ -214,7 +209,7 @@
         wrtabs = weakref.proxy(tabs)
         QShortcut(QKeySequence("Ctrl+W"), self, self.close)
         QShortcut(QKeySequence("Ctrl+Q"), self, self.close)
-        QShortcut(QKeySequence("Ctrl+R"), self, self.update_wallet)
+        #QShortcut(QKeySequence("Ctrl+R"), self, self.update_wallet)
         QShortcut(QKeySequence("Ctrl+PgUp"), self, lambda: wrtabs.setCurrentIndex((wrtabs.currentIndex() - 1)%wrtabs.count()))
         QShortcut(QKeySequence("Ctrl+PgDown"), self, lambda: wrtabs.setCurrentIndex((wrtabs.currentIndex() + 1)%wrtabs.count()))
 
@@ -888,29 +883,18 @@
         addr_format = self.config.get('addr_format', 0)
         self.setAddrFormatText(addr_format)
         self.status_button.setIcon( icon )
-
-
-    def update_wallet(self):
-<<<<<<< HEAD
-
-=======
         self.need_update.set() # will enqueue an _update_wallet() call in at most 0.5 seconds from now.
 
     def _update_wallet(self):
         ''' Called by self.timer_actions every 0.5 secs if need_update flag is set.
             Note that the flag is actually cleared by update_tabs.'''
->>>>>>> 5f6799c9
         self.update_status()
         if self.wallet.up_to_date or not self.network or not self.network.is_connected():
             self.update_tabs()
 
     @rate_limited(1.0, classlevel=True) # Limit tab updates to no more than 1 per second, app-wide. Multiple calls across instances will be collated into 1 deferred series of calls (1 call per extant instance)
     def update_tabs(self):
-<<<<<<< HEAD
-
-=======
         if self.cleaned_up: return
->>>>>>> 5f6799c9
         self.history_list.update()
         self.request_list.update()
         self.address_list.update()
@@ -1589,9 +1573,11 @@
                 outputs = [(_type, addr, amount)]
             try:
                 opreturn_message = self.message_opreturn_e.text() if self.config.get('enable_opreturn') else None
-<<<<<<< HEAD
                 if self.wallet.send_slpTokenId is None and (opreturn_message != '' and opreturn_message is not None):
-                    outputs.insert(0, self.output_for_opreturn_stringdata(opreturn_message))
+                    if self.opreturn_rawhex_cb.isChecked():
+                        outputs.insert(0, self.output_for_opreturn_rawhex(opreturn_message))
+                    else:
+                        outputs.insert(0, self.output_for_opreturn_stringdata(opreturn_message))
                 elif self.wallet.send_slpTokenId is None:
                     pass
                 elif self.config.get('enable_slp'):
@@ -1607,14 +1593,6 @@
                     slp_op_return_msg = slp.buildSendOpReturnOutput_V1(self.wallet.send_slpTokenId, token_outputs)
                     outputs.insert(0, slp_op_return_msg)
                 tx = self.wallet.make_unsigned_transaction(self.get_coins(isInvoice = False), outputs, self.config, fee)
-=======
-                if opreturn_message:
-                    if self.opreturn_rawhex_cb.isChecked():
-                        outputs.append(self.output_for_opreturn_rawhex(opreturn_message))
-                    else:
-                        outputs.append(self.output_for_opreturn_stringdata(opreturn_message))
-                tx = self.wallet.make_unsigned_transaction(self.get_coins(), outputs, self.config, fee)
->>>>>>> 5f6799c9
                 self.not_enough_funds = False
                 self.not_enough_funds_slp = False
                 self.op_return_toolong = False
@@ -1775,7 +1753,6 @@
                 if not self.question(msg):
                     return
 
-<<<<<<< HEAD
         coins = self.get_coins(isInvoice=isInvoice)
 
         """ SLP: Add an additional token change output """
@@ -1798,7 +1775,6 @@
                 """ end of logic copied from wallet.py """
                 change_addr = change_addrs[0]
                 outputs.append((TYPE_ADDRESS, change_addr, 546))
-=======
         try:
             # handle op_return if specified and enabled
             opreturn_message = self.message_opreturn_e.text()
@@ -1813,7 +1789,6 @@
         except OPReturnError as e:
             self.show_error(str(e))
             return
->>>>>>> 5f6799c9
 
         if not outputs:
             self.show_error(_('No outputs'))
@@ -2103,7 +2078,6 @@
             self.opreturn_label.setHidden(True)
 
     def do_clear(self):
-<<<<<<< HEAD
         """
         If SLP token is not selected proceed as normal, otherwise see
         the else-statement below which provides modified "do_clear" behavior
@@ -2120,9 +2094,11 @@
                 e.setText('')
                 e.setFrozen(False)
             self.max_button.setDisabled(False)
+            self.opreturn_rawhex_cb.setChecked(False)
             self.set_pay_from([])
             self.tx_external_keypairs = {}
             self.message_opreturn_e.setVisible(self.config.get('enable_opreturn', False))
+            self.opreturn_rawhex_cb.setVisible(self.config.get('enable_opreturn', False))
             self.opreturn_label.setVisible(self.config.get('enable_opreturn', False))
             self.update_status()
             self.slp_amount_e.setText('')
@@ -2136,32 +2112,15 @@
                 e.setText('')
                 e.setFrozen(False)
             self.max_button.setDisabled(True)
+            self.opreturn_rawhex_cb.setChecked(False)
             self.set_pay_from([])
             self.tx_external_keypairs = {}
             self.message_opreturn_e.setVisible(self.config.get('enable_opreturn', False))
+            self.opreturn_rawhex_cb.setVisible(self.config.get('enable_opreturn', False))
             self.opreturn_label.setVisible(self.config.get('enable_opreturn', False))
             self.update_status()
             self.slp_amount_e.setText('')
             #run_hook('do_clear', self)
-=======
-        self.is_max = False
-        self.not_enough_funds = False
-        self.op_return_toolong = False
-        self.payment_request = None
-        self.payto_e.is_pr = False
-        for e in [self.payto_e, self.message_e, self.amount_e, self.fiat_send_e, self.fee_e, self.message_opreturn_e]:
-            e.setText('')
-            e.setFrozen(False)
-        self.max_button.setDisabled(False)
-        self.opreturn_rawhex_cb.setChecked(False)
-        self.set_pay_from([])
-        self.tx_external_keypairs = {}
-        self.message_opreturn_e.setVisible(self.config.get('enable_opreturn', False))
-        self.opreturn_rawhex_cb.setVisible(self.config.get('enable_opreturn', False))
-        self.opreturn_label.setVisible(self.config.get('enable_opreturn', False))
-        self.update_status()
-        run_hook('do_clear', self)
->>>>>>> 5f6799c9
 
     def set_frozen_state(self, addrs, freeze):
         self.wallet.set_frozen_state(addrs, freeze)
@@ -3249,11 +3208,7 @@
         self.update_status()
 
     def cashaddr_icon(self):
-<<<<<<< HEAD
-        if self.config.get('addr_format', 0)==1:
-=======
-        if self.config.get('show_cashaddr', True):
->>>>>>> 5f6799c9
+        if self.config.get('addr_format', 0) == 1:
             return QIcon(":icons/tab_converter.png")
         elif self.config.get('addr_format', 0)==2:
             return QIcon(":icons/tab_converter_slp.png")
@@ -3265,11 +3220,7 @@
         self.addr_converter_button.setIcon(self.cashaddr_icon())
 
     def toggle_cashaddr_status_bar(self):
-<<<<<<< HEAD
         self.toggle_cashaddr(self.config.get('addr_format', 0))
-=======
-        self.toggle_cashaddr(not self.config.get('show_cashaddr', True))
->>>>>>> 5f6799c9
 
     def toggle_cashaddr_settings(self,state):
         self.toggle_cashaddr(state, True)
